# cython: profile=False
from typing import Optional, Tuple, Union
from collections import namedtuple

from enum import Enum

import math

import numpy
import numpy as np
cimport numpy as np
import sympy
import sympy.vector

from mpi4py import MPI
from petsc4py import PETSc

import meshio

include "./petsc_extras.pxi"

import underworld3
import underworld3 as uw 
from underworld3 import _api_tools
import underworld3.timing as timing

class MeshClass(_api_tools.Stateful):
    @timing.routine_timer_decorator
    def __init__(self, simplex, degree=1, *args,**kwargs):
        self.isSimplex = simplex

        # Enable hashing
        options = PETSc.Options()
        options["dm_plex_hash_location"] = 0

        # Need some tweaks for <3.16.
        petsc_version_minor = PETSc.Sys().getVersion()[1]
        if petsc_version_minor < 16:
            # Let's use 3.16 default heuristics to set hashing grid size.
            cStart,cEnd = self.dm.getHeightStratum(0)
            options["dm_plex_hash_box_nijk"] = max(2, math.floor( (cEnd - cStart)**(1.0/self.dim) * 0.8) )
            # However, if we're in 3d and petsc <3.16, no bueno :-(
            if self.dim==3:
                options["dm_plex_hash_location"] = 0
                options.delValue("dm_plex_hash_box_nijk")
        self.dm.setFromOptions()

        # Set sympy constructs
        from sympy.vector import CoordSys3D
        self._N = CoordSys3D("N")
        # Tidy some of this printing. Note that this
        # only changes the user interface printing, and 
        # switches out for simpler `BaseScalar` representations.
        # For example, we now have "x" instead of "x_N". This makes
        # Jupyter rendered Latex easier to digest, but depending on 
        # how we end up using Sympy coordinate systems it may be 
        # desirable to bring back the more verbose version.
        self._N.x._latex_form=r"\mathrm{x}"
        self._N.y._latex_form=r"\mathrm{y}"
        self._N.z._latex_form=r"\mathrm{z}"
        self._N.i._latex_form=r"\mathbf{\hat{i}}"
        self._N.j._latex_form=r"\mathbf{\hat{j}}"
        self._N.k._latex_form=r"\mathbf{\hat{k}}"

        # dictionary for variables
        import weakref
        self._vars = weakref.WeakValueDictionary()

        # a list of equation systems that will
        # need to be rebuilt if the mesh coordinates change

        self._equation_systems_register = []

        self._accessed = False
        self._stale_lvec = True
        self._lvec = None
        self.petsc_fe = None

        self._elementType = None

        self.degree = degree
        self.nuke_coords_and_rebuild()

        # A private work array used in the stats routines. 
        # This is defined now since we cannot make a new one
        # once the init phase of uw3 is complete.

        self._work_MeshVar = MeshVariable('work_array_1', self,  1, degree=3 ) 

        # 

        super().__init__()

    def nuke_coords_and_rebuild(self):

        # This is a reversion to the old version (3.15 compatible which seems to work in 3.16 too)

        self._coord_array = {}

        # let's go ahead and do an initial projection from linear (the default) 
        # to linear. this really is a nothing operation, but a 
        # side effect of this operation is that coordinate DM DMField is 
        # converted to the required `PetscFE` type. this may become necessary
        # later where we call the interpolation routines to project from the linear
        # mesh coordinates to other mesh coordinates. 

        ## LM  - I put in the option to specify the default coordinate interpolation degree 
        ## LM  - which seems sensible given linear interpolation seems likely to be a problem
        ## LM  - for spherical meshes. However, I am not sure about this because it means that
        ## LM  - the mesh coords and the size of the nodal array are different. This might break 
        ## LM  - stuff so I will leave the default at 1

        options = PETSc.Options()
        options.setValue("meshproj_petscspace_degree", self.degree) 

        cdmfe = PETSc.FE().createDefault(self.dim, self.dim, self.isSimplex,
                                                    self.degree,  "meshproj_", PETSc.COMM_WORLD)
        self.petsc_fe = cdmfe
      
        cdef FE c_fe = cdmfe
        cdef DM c_dm = self.dm
        ierr = DMProjectCoordinates( c_dm.dm, c_fe.fe ); CHKERRQ(ierr)

        # now set copy of this array into dictionary

        arr = self.dm.getCoordinatesLocal().array
        self._coord_array[(self.isSimplex,self.degree)] = arr.reshape(-1, self.dim).copy()

<<<<<<< HEAD
        self._get_mesh_centroids()

        # invalidate the cell-search k-d tree and the mesh centroid data
=======
        # invalidate the cell-search k-d tree 

>>>>>>> 09496751
        self._index = None

        return

    @timing.routine_timer_decorator
    def update_lvec(self):
        """
        This method creates and/or updates the mesh variable local vector. 
        If the local vector is already up to date, this method will do nothing.
        """
        cdef DM dm = self.dm
        if self._stale_lvec:
            if not self._lvec:
                self.dm.clearDS()
                self.dm.createDS()
                # create the local vector (memory chunk) and attach to original dm
                self._lvec = self.dm.createLocalVec()
            # push avar arrays into the parent dm array
            a_global = self.dm.getGlobalVec()
            names, isets, dms = self.dm.createFieldDecomposition()
            with self.access():
                # traverse subdms, taking user generated data in the subdm
                # local vec, pushing it into a global sub vec 
                for var,subiset,subdm in zip(self.vars.values(),isets,dms):
                    lvec = var.vec
                    subvec = a_global.getSubVector(subiset)
                    subdm.localToGlobal(lvec,subvec, addv=False)
                    a_global.restoreSubVector(subiset,subvec)

            self.dm.globalToLocal(a_global,self._lvec)
            self.dm.restoreGlobalVec(a_global)
            self._stale_lvec = False

    @property
    def lvec(self) -> PETSc.Vec:
        """
        Returns a local Petsc vector containing the flattened array 
        of all the mesh variables.
        """
        if self._stale_lvec:
            raise RuntimeError("Mesh `lvec` needs to be updated using the update_lvec()` method.")
        return self._lvec

    def __del__(self):
        if hasattr(self, "_lvec") and self._lvec:
            self._lvec.destroy()

    def deform_mesh(self, 
                    new_coords: numpy.ndarray):
        """
        This method will update the mesh coordinates and reset any cached coordinates in
        the mesh and in equation systems that are registered on the mesh. 

        The coord array that is passed in should match the shape of self.data
        """

        coord_vec = self.dm.getCoordinatesLocal()
        coords = coord_vec.array.reshape(-1,self.dim)
        coords[...] = new_coords[...]
                
        self.dm.setCoordinatesLocal(coord_vec)
        self.nuke_coords_and_rebuild()
    
        for eq_system in self._equation_systems_register:
            eq_system._rebuild_after_mesh_update()

        return

    def access(self, *writeable_vars:"MeshVariable"):
        """
        This context manager makes the underlying mesh variables data available to
        the user. The data should be accessed via the variables `data` handle. 

        As default, all data is read-only. To enable writeable data, the user should
        specify which variable they wish to modify.

        Parameters
        ----------
        writeable_vars
            The variables for which data write access is required.

        Example
        -------
        >>> import underworld3 as uw
        >>> someMesh = uw.mesh.FeMesh_Cartesian()
        >>> with someMesh.deform_mesh():
        ...     someMesh.data[0] = [0.1,0.1]
        >>> someMesh.data[0]
        array([ 0.1,  0.1])
        """

        import time
        uw.timing._incrementDepth()
        stime = time.time()

        self._accessed = True
        deaccess_list = []
        for var in self.vars.values():
            # if already accessed within higher level context manager, continue.
            if var._is_accessed == True:
                continue
            # set flag so variable status can be known elsewhere
            var._is_accessed = True
            # add to de-access list to rewind this later
            deaccess_list.append(var)
            # create & set vec
            var._set_vec(available=True)
            # grab numpy object, setting read only if necessary
            var._data = var.vec.array.reshape( -1, var.num_components )
            if var not in writeable_vars:
                var._old_data_flag = var._data.flags.writeable
                var._data.flags.writeable = False
            else:
                # increment variable state
                var._increment()

        class exit_manager:
            def __init__(self,mesh): self.mesh = mesh
            def __enter__(self): pass
            def __exit__(self,*args):
                cdef DM subdm
                cdef DM dm
                cdef PetscInt fields
                for var in self.mesh.vars.values():
                    # only de-access variables we have set access for.
                    if var not in deaccess_list:
                        continue
                    # set this back, although possibly not required.
                    if var not in writeable_vars:
                        var._data.flags.writeable = var._old_data_flag
                    # perform sync for any modified vars.
                    if var in writeable_vars:
                        subdm = PETSc.DM()
                        dm = self.mesh.dm
                        fields = var.field_id
                        ierr = DMCreateSubDM(dm.dm, 1, &fields, NULL, &subdm.dm);CHKERRQ(ierr)
                        # sync ghost values
                        subdm.localToGlobal(var.vec,var._gvec, addv=False)
                        subdm.globalToLocal(var._gvec,var.vec, addv=False)
                        ierr = DMDestroy(&subdm.dm);CHKERRQ(ierr)
                        self.mesh._stale_lvec = True
                    var._data = None
                    var._set_vec(available=False)
                    var._is_accessed = False
                uw.timing._decrementDepth()
                uw.timing.log_result(time.time()-stime, "Mesh.access",1)
        return exit_manager(self)


    @property
    def N(self) -> sympy.vector.CoordSys3D:
        """
        The mesh coordinate system.
        """
        return self._N

    @property
    def r(self) -> Tuple[sympy.vector.BaseScalar]:
        """
        The tuple of base scalar objects (N.x,N.y,N.z) for the mesh. 
        """
        return self._N.base_scalars()[0:self.dim]

    @property
    def rvec(self) -> sympy.vector.Vector:
        """
        The r vector, `r = N.x*N.i + N.y*N.j [+ N.z*N.k]`.
        """
        N = self.N
        rvecguy = N.x*N.i + N.y*N.j
        if self.dim==3:
            rvecguy += N.z*N.k
        return rvecguy

    @property
    def data(self) -> numpy.ndarray:
        """
        The array of mesh element vertex coordinates.
        """
        # get flat array

        arr = self.dm.getCoordinatesLocal().array
        return arr.reshape(-1, self.dim)

    @property
    def dim(self) -> int:
        """ 
        The mesh dimensionality.
        """
        return self.dm.getDimension()


    @property
    def elementType(self) -> int:
        """
        The (vtk) element type classification for the mesh.
        Will be set to None if it is not meaningful to set one
        value fo the whole mesh
        """
        return self._elementType

    @timing.routine_timer_decorator
    def save(self, filename : str,
                   index    : Optional[int] = None):
        """
        Save mesh data to the specified file. 

        Users will generally create this file, and then
        append mesh variable data to it via the variable
        `save` method.

        Parameters
        ----------
        filename :
            The filename for the mesh checkpoint file. 
        index :
            Not yet implemented. An optional index which might 
            correspond to the timestep (for example). 

        """
        viewer = PETSc.ViewerHDF5().create(filename, "w", comm=MPI.COMM_WORLD)
        # cdef PetscViewer cviewer = ....
        if index:
            raise RuntimeError("Recording `index` not currently supported")
            ## JM:To enable timestep recording, the following needs to be called.
            ## I'm unsure if the corresponding xdmf functionality is enabled via 
            ## the PETSc xdmf script.
            # PetscViewerHDF5PushTimestepping(cviewer)
            # viewer.setTimestep(index)
        viewer(self.dm)
    
    def generate_xdmf(self, filename:str):
        """
        This method generates an xdmf schema for the specified file.

        The filename of the generated file will be the same as the hdf5 file
        but with the `xmf` extension. 

        Parameters
        ----------
        filename :
            File name of the checkpointed hdf5 file for which the
            xdmf schema will be written.
        """
        generateXdmf(filename)

    @property
    def vars(self):
        """
        A list of variables recorded on the mesh.
        """
        return self._vars

    def _get_coords_for_var(self, var):
        """
        This function returns the vertex array for the 
        provided variable. If the array does not already exist, 
        it is first created and then returned.
        """
        key = (self.isSimplex,var.degree) 
        # if array already created, return. 
        if key in self._coord_array:
            return self._coord_array[key]

        # otherwise create and return
        cdmOld = self.dm.getCoordinateDM()
        cdmNew = cdmOld.clone()
        options = PETSc.Options()
        options.setValue("coordinterp_petscspace_degree", var.degree) 
        cdmfe = PETSc.FE().createDefault(self.dim, self.dim, self.isSimplex, var.degree, "coordinterp_", PETSc.COMM_WORLD)
        cdmNew.setField(0,cdmfe)
        cdmNew.createDS()
        (matInterp, vecScale) = cdmOld.createInterpolation(cdmNew)
        vecScale.destroy() # not needed
        coordsOld = self.dm.getCoordinates()
        coordsNewG = cdmNew.getGlobalVec()
        coordsNewL = cdmNew.getLocalVec()
        cdef Mat c_matInterp = matInterp
        cdef Vec c_coordsOld = coordsOld
        cdef Vec c_coordsNewG = coordsNewG
        ierr = MatInterpolate(c_matInterp.mat, c_coordsOld.vec, c_coordsNewG.vec); CHKERRQ(ierr)
        cdmNew.globalToLocal(coordsNewG,coordsNewL)
        arr = coordsNewL.array
        # reshape and grab copy
        arrcopy = arr.reshape(-1,self.dim).copy()
        # record into coord array
        self._coord_array[key] = arrcopy
        # clean up
        cdmNew.restoreLocalVec(coordsNewL)
        cdmNew.restoreGlobalVec(coordsNewG)
        cdmNew.destroy()
        cdmfe.destroy()
        # return
        return arrcopy

    @timing.routine_timer_decorator
    def get_closest_cells(self, coords: numpy.ndarray) -> numpy.ndarray:
        """
        This method uses a kd-tree algorithm to find the closest
        cells to the provided coords. For a regular mesh, this should 
        be exactly the owning cell, but if the mesh is deformed, this 
        is not guaranteed. 

        Parameters:
        -----------
        coords:
            An array of the coordinates for which we wish to determine the
            closest cells. This should be a 2-dimensional array of 
            shape (n_coords,dim).

        Returns:
        --------
        closest_cells:
            An array of indices representing the cells closest to the provided
            coordinates. This will be a 1-dimensional array of 
            shape (n_coords).
        """
        # Create index if required
        if not self._index:
            from underworld3.swarm import Swarm, SwarmPICLayout
            # Create a temp swarm which we'll use to populate particles
            # at gauss points. These will then be used as basis for 
            # kd-tree indexing back to owning cells.
            tempSwarm = Swarm(self)
            # 4^dim pop is used. This number may need to be considered
            # more carefully, or possibly should be coded to be set dynamically. 
            tempSwarm.populate(fill_param=4, layout=SwarmPICLayout.GAUSS)
            with tempSwarm.access():
                # Build index on particle coords
                self._indexCoords = tempSwarm.particle_coordinates.data.copy()
                self._index = uw.algorithms.KDTree(self._indexCoords)
                self._index.build_index()
                # Grab mapping back to cell_ids. 
                # Note that this is the numpy array that we eventually return from this 
                # method. As such, we take measures to ensure that we use `np.int64` here 
                # because we cast from this type in  `_function.evaluate` to construct 
                # the PETSc cell-sf datasets, and if instead a `np.int32` is used it 
                # will cause bugs that are difficult to find.
                self._indexMap = np.array(tempSwarm.particle_cellid.data[:,0], dtype=np.int64)

        closest_points, dist, found = self._index.find_closest_point(coords)

        if not np.allclose(found,True):
            raise RuntimeError("An error was encountered attempting to find the closest cells to the provided coordinates.")

        return self._indexMap[closest_points]



    def _get_mesh_centroids(self):
        """
        Obtain and cache the mesh centroids using underworld swarm technology. 
        This routine is called when the mesh is built / rebuilt
        """

        from underworld3.swarm import Swarm, SwarmPICLayout
        tempSwarm = Swarm(self)
        tempSwarm.populate(fill_param=1, layout=SwarmPICLayout.GAUSS)


        with tempSwarm.access():
            # Build index on particle coords
            self._centroids = tempSwarm.data.copy()

        # That's it ! we should check that these objects are deleted correctly

        return



 
    def get_min_radius(self) -> double:
        """
        This method returns the minimum distance from any cell centroid to a face.
        It wraps to the PETSc `DMPlexGetMinRadius` routine. 
        """

        cdef PetscVec cellgeom = NULL
        cdef PetscVec facegeom = NULL
        cdef DM dm = self.dm
        cdef double minradius
        if (not hasattr(self,"_min_radius")) or (self._min_radius==None):
            DMPlexComputeGeometryFVM(dm.dm,&cellgeom,&facegeom)
            DMPlexGetMinRadius(dm.dm,&minradius)
            self._min_radius = minradius
            VecDestroy(&cellgeom)
            VecDestroy(&facegeom)
        return self._min_radius


    def stats(self, uw_function):
        """
        Returns various norms on the mesh for the provided function. 
          - size
          - mean
          - min
          - max
          - sum
          - L2 norm
          - rms

          NOTE: this currently assumes scalar variables !
        """    

#       This uses a private work MeshVariable and the various norms defined there but
#       could either be simplified to just use petsc vectors, or extended to 
#       compute integrals over the elements which is in line with uw1 and uw2 

        from petsc4py.PETSc import NormType 

        tmp = self._work_MeshVar

        with self.access(tmp):
            tmp.data[...] = uw.function.evaluate(uw_function, tmp.coords).reshape(-1,1)
        
        vsize =  self._work_MeshVar._gvec.getSize()
        vmean  = tmp.mean()
        vmax   = tmp.max()[1]
        vmin   = tmp.min()[1]
        vsum   = tmp.sum()
        vnorm2 = tmp.norm(NormType.NORM_2)
        vrms   = vnorm2 / np.sqrt(vsize)

        return vsize, vmean, vmin, vmax, vsum, vnorm2, vrms


    def mesh2pyvista(self, 
                     elementType: Optional[int]=None
                     ):
        """
        Returns a (vtk) pyvista.UnstructuredGrid object for visualisation of the mesh
        skeleton. Note that this will normally use the elementType that is on the mesh
        (HEX, QUAD) but, for data visualisation on higher-order elements, the actual 
        order of the element is needed.
        
        ToDo: check for pyvista installation
        ToDo: parallel safety
        ToDo: use vtk instead of pyvista ?
        """

        import vtk
        import pyvista as pv 

        if elementType is None:
            elementType = self.elementType

        # vtk defines all meshes using 3D coordinate arrays
        if self.dim == 2: 
            coords = self.data
            vtk_coords = np.zeros((coords.shape[0], 3))
            vtk_coords[:,0:2] = coords[:,:]
        else:
            vtk_coords = self.data

        cells = self.mesh_dm_cells()
        cell_type = np.empty(cells.shape[0], dtype=np.int64)
        cell_type[:] = elementType

        vtk_cells = np.empty((cells.shape[0], cells.shape[1]+1), dtype=np.int64)
        vtk_cells[:,0] = cells.shape[1]
        vtk_cells[:,1:] = cells[:,:]

        pyvtk_unstructured_grid = pv.UnstructuredGrid(vtk_cells, cell_type, vtk_coords)

        return pyvtk_unstructured_grid

    def mesh_dm_coords(self):
        cdim = self.dm.getCoordinateDim()
        #lcoords = self.dm.getCoordinatesLocal().array.reshape(-1,cdim)
        coords = self.dm.getCoordinates().array.reshape(-1,cdim)
        return coords

    def mesh_dm_edges(self):
        # coords = mesh_coords(mesh)
        # import pdb; pdb.set_trace()
        starti,endi = self.dm.getDepthStratum(1)
        #Offset of the node indices (level 0)
        coffset = self.dm.getDepthStratum(0)[0]
        edgesize = self.dm.getConeSize(starti)
        edges = np.zeros((endi-starti,edgesize), dtype=np.uint32)
        for c in range(starti, endi):
            edges[c-starti,:] = self.dm.getCone(c) - coffset

        #edges -= edges.min() #Why the offset?
        #print(edges)
        #print(edges.min(), edges.max(), coords.shape)
        return edges

    def mesh_dm_faces(self):
        #Faces / 2d cells
        coords = self.mesh_dm_coords()
        #cdim = mesh.dm.getCoordinateDim()

        #Index range in mesh.dm of level 2
        starti,endi = self.dm.getDepthStratum(2)
        #Offset of the node indices (level 0)
        coffset = self.dm.getDepthStratum(0)[0]
        FACES=(endi-starti)
        facesize = self.mesh_dm_facesize() # Face elements 3(tri) or 4(quad)
        faces = np.zeros((FACES,facesize), dtype=np.uint32)
        for c in range(starti, endi):
            point_closure = self.dm.getTransitiveClosure(c)[0]
            faces[c-starti,:] = point_closure[-facesize:] - coffset
        return faces

    def mesh_dm_facesize(self):
        return self.dm.getConeSize(self.dm.getDepthStratum(2)[0]) #Face elements 3(tri) or 4(quad)

    def mesh_dm_cellsize(self):
        depth = self.dm.getDepth()
        if depth < 3:
            return self.mesh_dm_facesize() #Cells are faces
        return self.dm.getConeSize(self.dm.getDepthStratum(3)[0])  #Cell elements 4(tet) or 6(cuboid)

    def mesh_dm_info(self):
        depth = self.dm.getDepth()
        sz = self.dm.getChart()
        print('getChart (index range)', sz, 'getDepth', depth)
        for i in range(depth+1):
            starti,endi = self.dm.getDepthStratum(i)
            conesize = self.dm.getConeSize(starti)
            print(i, "range: [", starti, endi, "] coneSize", conesize)
        return

    def mesh_dm_cells(self):

        depth = self.dm.getDepth()

        if depth < 3:
            return self.mesh_dm_faces()


        #Index range in mesh.dm of level 3
        starti,endi = self.dm.getDepthStratum(3)
        #Offset of the node indices (level 0)
        coffset = self.dm.getDepthStratum(0)[0]
        CELLS=(endi-starti)
        facesize = self.mesh_dm_facesize() # Face elements 3(tri) or 4(quad)
        cellsize = self.mesh_dm_cellsize() # Cell elements 4(tet) or 6(cuboid)
        FACES = CELLS * cellsize

        if cellsize == 4:
            cell_corners = 4
        else:
            cell_corners = 8
        
        # List of faces (vertex indices)
        faces = np.zeros((FACES,facesize), dtype=np.uint32)
        #print("CELLSIZE:", cellsize, "FACESIZE:",facesize, "SHAPE:",faces.shape)
        
        cell_vertices = np.empty((CELLS, cell_corners), dtype=np.int64)
        
        for c in range(CELLS):
            # The "cone" is the list of face indices for this cell
            cone = self.dm.getCone(c+starti)
            #print("CONE",cone)
            #Iterate through each face element of the cone
            facepoints = np.empty((cellsize, facesize), dtype=np.int64)
            for co in range(cellsize):
                #This contains the face vertex indices in correct order at the end
                point_closure = self.dm.getTransitiveClosure(cone[co])[0]
                faces[cellsize*c + co,:] = point_closure[-facesize:] - coffset
                facepoints[co, :] = point_closure[-facesize:] - coffset
            
            # Unique vertex values only, but preserve ordering
            unique,indices = np.unique(facepoints.flatten(), return_index=True)
            cell_vertices[c,:] = facepoints.flatten()[np.sort(indices)]
                      
        return cell_vertices

<<<<<<< HEAD
=======
class Box(MeshClass):
    @timing.routine_timer_decorator
    def __init__(self, 
                elementRes   :Optional[Tuple[  int,  int,  int]] =(16, 16), 
                minCoords    :Optional[Tuple[float,float,float]] =None,
                maxCoords    :Optional[Tuple[float,float,float]] =None,
                simplex      :Optional[bool]                     =False,
                degree       :Optional[int]                      =1
                ):
        """
        Generates a 2 or 3-dimensional box mesh.

        Parameters
        ----------
        elementRes:
            Tuple specifying number of elements in each axis direction.
        minCoord:
            Optional. Tuple specifying minimum mesh location.
        maxCoord:
            Optional. Tuple specifying maximum mesh location.
        simplex:
            If `True`, simplex elements are used, and otherwise quad or 
            hex elements. 
        """
        interpolate=False
        options = PETSc.Options()
        options["dm_plex_separate_marker"] = None
        self.elementRes = elementRes
        if minCoords==None : minCoords=len(elementRes)*(0.,)
        self.minCoords = minCoords
        if maxCoords==None : maxCoords=len(elementRes)*(1.,)
        self.maxCoords = maxCoords
        self.dm = PETSc.DMPlex().createBoxMesh(
            elementRes, 
            lower=minCoords, 
            upper=maxCoords,
            simplex=simplex)
        part = self.dm.getPartitioner()
        part.setFromOptions()
        self.dm.distribute()
        self.dm.setFromOptions()

        # bcs
        from enum import Enum        
        if len(elementRes) == 2:
            class Boundary2D(Enum):
                BOTTOM = 1
                RIGHT  = 2
                TOP    = 3
                LEFT   = 4
            self.boundary = Boundary2D
        else:
            class Boundary3D(Enum):
                BOTTOM = 1
                TOP    = 2
                FRONT  = 3
                BACK   = 4
                RIGHT  = 5
                LEFT   = 6
            self.boundary = Boundary3D

        # self.dm.view()
        # create boundary sets
        for val in self.boundary:
            boundary_set = self.dm.getStratumIS("marker",val.value)        # get the set
            self.dm.createLabel(str(val).encode('utf8'))                   # create the label
            boundary_label = self.dm.getLabel(str(val).encode('utf8'))     # get label
            # Without this check, we have failures at this point in parallel. 
            # Further investigation required. JM.
            if boundary_set:
                boundary_label.insertIS(boundary_set, 1) # add set to label with value 1

        super().__init__(simplex=simplex, degree=degree)



# JM: I don't think this class is required any longer
# and the pygmsh version should instead be used. I'll
# leave this implementation here for now.
# class Sphere(MeshClass):
#     """
#     Generates a 2 or 3-dimensional box mesh.
#     """
#     @timing.routine_timer_decorator
#     def __init__(self, 
#                 refinements=4, 
#                 radius=1.):

#         self.refinements = refinements
#         self.radius = radius

#         options = PETSc.Options()
#         options.setValue("bd_dm_refine", self.refinements)

#         cdef DM dm = PETSc.DMPlex()
#         cdef MPI_Comm ccomm = GetCommDefault()
#         cdef PetscInt cdim = 3
#         cdef PetscReal cradius = self.radius
#         DMPlexCreateBallMesh(ccomm, cdim, cradius, &dm.dm)
#         self.dm = dm


#         part = self.dm.getPartitioner()
#         part.setFromOptions()
#         self.dm.distribute()
#         self.dm.setFromOptions()

#         from enum import Enum        
#         class Boundary(Enum):
#             OUTER = 1
        
#         self.boundary = Boundary

#         self.dm.view()        
        
#         super().__init__(simplex=True)


class MeshFromGmshFile(MeshClass):

    # Data structures for tracking gmsh labels
    physical_label_group = namedtuple('Group', ('name', 'labels') )

    @timing.routine_timer_decorator
    def __init__(self,
                 dim           :int,
                 filename      :str,
                 label_groups  :Optional[list]  = [],
                 cell_size     :Optional[float] = None,
                 refinements   :Optional[int]   = 0,
                 simplex       :Optional[bool]  = True,  # Not sure if this will be useful
                 degree       :Optional[int]    =1


                ):
        """
        This is a generic mesh class for which users will provide 
        the mesh as a gmsh (.msh) file.

            - dim, simplex not inferred from the file at this point 

            - the file pointed to by filename needs to be a .msh file 
            - bound_markers is an Enum that identifies the markers used by gmsh physical objects
            - etc etc
        """

        if cell_size and (refinements>0):
            raise ValueError("You should either provide a `cell_size`, or a `refinements` count, but not both.")

        self.cell_size = cell_size
        self.refinements = refinements

        options = PETSc.Options()
        options["dm_plex_separate_marker"] = None

        self.dm =  PETSc.DMPlex().createFromFile(filename)
        self.meshio = meshio.read(filename)


        part = self.dm.getPartitioner()
        part.setFromOptions()
        self.dm.distribute()
        self.dm.setFromOptions()

        try: 
            self.dm.markBoundaryFaces("Boundary.ALL_BOUNDARIES", value=self.boundary.ALL_BOUNDARIES.value)
        except:
            pass

        ## Face Sets are boundaries defined by element surfaces (1d or 2d entities)
        ## Vertex Sets are discrete points 
        ## pygmsh interlaces their labelling so, we have to try each one.

        # Code to generate labels and label groups assuming the gmsh physical labels

        label_dict = self.meshio.field_data

        ## Face Sets are boundaries defined by element surfaces (1d or 2d entities)
        ## Vertex Sets are discrete points 
        ## pygmsh interlaces their labelling so, we have to try each one.

        for l in label_dict:
            self.dm.createLabel(str(l).encode('utf8'))
            label = self.dm.getLabel(str(l).encode('utf8'))
            
            indexSet = self.dm.getStratumIS("Face Sets", label_dict[l][0])
            if not indexSet: # try the other one 
                indexSet = self.dm.getStratumIS("Vertex Sets", label_dict[l][0])
            
            if indexSet:
                label.insertIS(indexSet, 1)
                
            indexSet.destroy()
            

        ## Groups

        for g in label_groups:
            self.dm.createLabel(str(g.name).encode('utf8'))
            label = self.dm.getLabel(str(g.name).encode('utf8'))
            
            for l in label_dict:
                print("Looking for {} in {}".format(l,g.labels))
                if l in g.labels:
                    indexSet = self.dm.getStratumIS("Face Sets", label_dict[l][0])
                    if not indexSet: # try the other one 
                        indexSet = self.dm.getStratumIS("Vertex Sets", label_dict[l][0])

                    if indexSet:
                        label.insertIS(indexSet, 1)

                    indexSet.destroy()

        # Provide these to the mesh for boundary conditions
        self.labels =  ["Boundary.ALL_BOUNDARIES"] + [ l for l in label_dict ] + [ g.name for g in label_groups ]

        self.dm.view()
        super().__init__(simplex=simplex, degree=degree)



class MeshFromCellList(MeshClass):
    @timing.routine_timer_decorator
    def __init__(self,
                 dim         :int,
                 cells       :numpy.ndarray,
                 coords      :numpy.ndarray,
                 cell_size   :Optional[float] = None,
                 refinements :Optional[int]   = 0,
                 simplex      :Optional[bool] = True,                
                 degree       :Optional[int]  =1


                ):
        """
        This is a generic mesh class for which users will provide 
        the specifying mesh cells and coordinates.

        This method wraps to the PETSc `DMPlexCreateFromCellListPetsc` routine.

        Only the root process needs to provide the `cells` and `coords` arrays. It
        will then be distributed to other processes in the communication group.

        ?? Should we try to add mesh labels in here - LM ??

        Parameters
        ----------
        dim :
            The mesh dimensionality.
        cells :
            An array of integers of size [numCells,numCorners] specifying the vertices for each cell.
        coords :
            An array of floats of size [numVertices,dim] specifying the coordinates of each vertex.
        cell_size :
            The target cell size for the final mesh. Mesh refinements will occur to achieve this target 
            resolution. If this is specified, `refinements` should not be specified. 
        refinements :
            The number of mesh refinements that should be performed. If this is specified, `cell_size` 
            should not be specified. 
        simplex:
            If `True`, simplex elements are assumed (default is True)
        """

        if cell_size and (refinements>0):
            raise ValueError("You should either provide a `cell_size`, or a `refinements` count, but not both.")
        self.cell_size = cell_size
        self.refinements = refinements

        options = PETSc.Options()
        # options.setValue("dm_refine", self.refinements)
        from . import mesh_utils
        from mpi4py import MPI
        cdef DM dm  = mesh_utils._from_cell_list(dim, cells, coords, MPI.COMM_WORLD)
        self.dm = dm

        from enum import Enum
        class Boundary(Enum):
            ALL_BOUNDARIES = 1
        self.boundary = Boundary

        bound = self.boundary.ALL_BOUNDARIES
        self.dm.markBoundaryFaces(str(bound).encode('utf8'),bound.value)

        part = self.dm.getPartitioner()
        part.setFromOptions()
        self.dm.distribute()
        self.dm.setFromOptions()

        if cell_size:
            while True:
                # Use a factor of 2 here as PETSc returns distance from centroid to edge
                min_rad = 2.*self.get_min_radius()
                if min_rad > 1.5*cell_size:
                    if MPI.COMM_WORLD.rank==0:
                        print(f"Mesh cell size ({min_rad:.3E}) larger than requested ({cell_size:.3E}). Refining.")
                    self.dm = self.dm.refine()
                    self._min_radius = None
                else:
                    break

        for val in range(refinements):
            if MPI.COMM_WORLD.rank==0:
                print(f"Mesh refinement {val+1} of {refinements}.")
            self.dm = self.dm.refine()
            self._min_radius = None

        if MPI.COMM_WORLD.rank==0:
            print(f"Generated mesh minimum cell size: {2.*self.get_min_radius():.3E}. Requested size: {cell_size:.3E}.")

        self.dm.view()
        super().__init__(simplex=simplex, degree=degree)

class MeshFromMeshIO(MeshFromCellList):
    @timing.routine_timer_decorator
    def __init__(self,
                 dim         :int,
                 meshio      :"MeshIO",
                 cell_size   :Optional[float] =None,
                 refinements :Optional[int]   = 0,
                 simplex      :Optional[bool] = True,
                 degree       :Optional[int]                      =1

                 ):
        """
        This is a generic mesh class for which users will provide 
        the specifying mesh data as a `MeshIO` object.

        Only the root process needs to provide the MeshIO object. It
        will then be distributed to other processes in the communication group.

        Parameters
        ----------
        dim :
            The mesh dimensionality.
        meshio :
            The MeshIO object specifying the mesh.
        cell_size :
            The target cell size for the final mesh. Mesh refinements will occur to achieve this target 
            resolution. If this is specified, `refinements` should not be specified. 
        refinements :
            The number of mesh refinements that should be performed. If this is specified, `cell_size` 
            should not be specified. 
        simplex:
            If `True`, simplex elements are assumed (default is True)
        """

        if dim not in (2,3):
            raise ValueError(f"`dim` must be 2 or 3. You have passed in dim={dim}.")

        # if remove_lower_dimensional_cells is called on the mesh, then the cell list 
        # for our regular meshes should be of length 1 (all hexes, all tets, all quads and so on)

        cells = coords = None
        if MPI.COMM_WORLD.rank==0:
            cells  = meshio.cells[0][1]
            coords = meshio.points[:,0:dim]
  
        super().__init__(dim, cells, coords, cell_size, refinements, simplex=simplex, degree=degree)

    def _get_local_cell_size(self,
                             dim        : int,
                             domain_vol : float,
                             cell_size  : float) -> int:
        """
        This method attempts to determine an appropriate resolution for
        the generated *local* gmsh object.

        This will consequently be refined in parallel to achieve the user's 
        requested cell_size.

        Parameters
        ----------
        dim :
            Mesh dimensionality.
        domain_vol : 
            The expected domain volume (or area) for the generated
            mesh.
        cell_size :
            Typical cell characteristic length.

        Returns
        -------
        The suggested local cell size.

        """
        def cell_count(cell_size):
            # approx size of tri/tet
            cell_area  = 0.5 if (dim==2) else 1/(6.*math.sqrt(2.))
            cell_area *= cell_size**dim
            return int(domain_vol/cell_area)
        # Set max local at some nominal number.
        # This may well need to be different in 2 or 3-d.
        max_local_cells = 48**3  
        csize_local = cell_size
        #Keep doubling cell size until we can generate reasonably sized local mesh.
        while cell_count(csize_local)>max_local_cells:
            csize_local *= 1.1
        return csize_local 


# pygmesh generator for Hex (/ Quad)-based structured, box mesh

# Note boundary labels are needed (cf PETSc box mesh above)

class Hex_Box(MeshFromMeshIO):
    @timing.routine_timer_decorator
    def __init__(self,
                dim          :Optional[  int] = 2,
                elementRes   :Tuple[int,  int,  int]    = (16, 16, 0), 
                minCoords    :Optional[Tuple[float,float,float]] =None,
                maxCoords    :Optional[Tuple[float,float,float]] =None,
                cell_size    :Optional[float] =0.05,
                degree       :Optional[int]                      =1

                ):
        """
        This class generates a Cartesian box of regular hexahedral (3D) or quadrilateral (2D) 
        elements. 

        Parameters
        ----------
        dim :
            The mesh dimensionality.
        elementRes:
            Tuple specifying number of elements in each axis direction.
        minCoord:
            Optional. Tuple specifying minimum mesh location.
        maxCoord:
            Optional. Tuple specifying maximum mesh location.
        cell_size :
            The target cell size for the final mesh. Mesh refinements will occur to achieve this target 
            resolution. If this is specified, `refinements` should not be specified. 
        """

        if minCoords==None: 
            minCoords=len(elementRes)*(0.,)

        if maxCoords==None: 
            maxCoords=len(elementRes)*(1.,)

        self.pygmesh = None
        # Only root proc generates pygmesh, then it's distributed.

        if MPI.COMM_WORLD.rank==0:
            mesh = Hex_Box.build_pygmsh( dim, elementRes, minCoords, maxCoords )

        super().__init__(dim, mesh, cell_size, simplex=False, degree=degree)

        self.pygmesh = mesh
        self.elementRes = elementRes
        self.minCoords = minCoords
        self.maxCoords = maxCoords

        import vtk

        if dim == 2:
            self._elementType = vtk.VTK_QUAD
        else:
            self._elementType = vtk.VTK_HEXAHEDRON

        return

    def build_pygmsh(
                dim          :Optional[  int] = 2,
                elementRes   :Optional[Tuple[int,  int,  int]]    = (16, 16, 0), 
                minCoords    :Optional[Tuple[float,float,float]] =None,
                maxCoords    :Optional[Tuple[float,float,float]] =None 
            ):

        x_sep=(maxCoords[0] - minCoords[0])/elementRes[0]

        import pygmsh
        with pygmsh.geo.Geometry() as geom:
            points = [geom.add_point([x, minCoords[1], minCoords[2]], x_sep) for x in [minCoords[0], maxCoords[0]]]
            line = geom.add_line(*points)

            _, rectangle, _ = geom.extrude(
                line, translation_axis=[0.0, maxCoords[1]-minCoords[1], 0.0], num_layers=elementRes[1], recombine=True
            )

            # It would make sense to validate that elementRes[2] > 0 if dim==3

            if dim == 3:
                geom.extrude(
                    rectangle,
                    translation_axis=[0.0, 0.0, maxCoords[2]-minCoords[2]],
                    num_layers=elementRes[2],
                    recombine=True,
                )
                
            quad_hex_box = geom.generate_mesh()
            quad_hex_box.remove_lower_dimensional_cells()

        return quad_hex_box



# pygmesh generator for Tet/Tri-based structured, box mesh
# Note boundary labels are needed (cf PETSc box mesh above)

class Simplex_Box(MeshFromMeshIO):
    @timing.routine_timer_decorator
    def __init__(self,
                dim          :Optional[  int] = 2,
                elementRes   :Tuple[int,  int,  int]    = (16, 16, 0), 
                minCoords    :Optional[Tuple[float,float,float]] =None,
                maxCoords    :Optional[Tuple[float,float,float]] =None,
                cell_size    :Optional[float] =0.05,
                degree       :Optional[int]  =1
                ):
        """
        This class generates a box with gmsh

        Parameters
        ----------
        dim :
            The mesh dimensionality.
        elementRes:
            Tuple specifying number of elements in each axis direction.
        minCoord:
            Optional. Tuple specifying minimum mesh location.
        maxCoord:
            Optional. Tuple specifying maximum mesh location.
        cell_size :
            The target cell size for the final mesh. Mesh refinements will occur to achieve this target 
            resolution.   
        """

        if minCoords==None: 
            minCoords=len(elementRes)*(0.,)

        if maxCoords==None: 
            maxCoords=len(elementRes)*(1.,)

        self.pygmesh = None

        # Only root proc generates pygmesh, then it's distributed.
        if MPI.COMM_WORLD.rank==0:
            mesh = Simplex_Box.build_pygmsh(dim, elementRes, minCoords, maxCoords)
    
        super().__init__(dim, mesh, cell_size, degree=degree, simplex=True)

        self.elementRes = elementRes
        self.minCoords = minCoords
        self.maxCoords = maxCoords
        self.pygmesh = mesh

        import vtk

        if dim == 2:
            self._elementType = vtk.VTK_TRIANGLE
        else:
            self._elementType = vtk.VTK_TETRA

        return


    def build_pygmsh(
                dim          :Optional[  int] = 2,
                elementRes   :Optional[Tuple[int,  int,  int]]    = (16, 16, 0), 
                minCoords    :Optional[Tuple[float,float,float]] =None,
                maxCoords    :Optional[Tuple[float,float,float]] =None,
                cell_size    :Optional[float] =1.0):
 
        xx = maxCoords[0]-minCoords[0]
        yy = maxCoords[1]-minCoords[1]
        zz = maxCoords[2]-minCoords[2]

        import pygmsh
        with pygmsh.occ.Geometry() as geom:
            p = geom.add_point(minCoords, 1)
            _, l, _ = geom.extrude(p, [xx, 0, 0], num_layers=elementRes[0])
            _, s, _ = geom.extrude(l, [0, yy, 0], num_layers=elementRes[1])
            if elementRes[2] > 0:
                geom.extrude(s, [0, 0, zz], num_layers=elementRes[2])
                
            structured_tri_rect = geom.generate_mesh()   
            structured_tri_rect.remove_lower_dimensional_cells()

        return structured_tri_rect


# pygmesh generator for Tet/Tri-based structured, box mesh
# Note boundary labels are needed (cf PETSc box mesh above)

class Unstructured_Simplex_Box(MeshFromMeshIO):
    @timing.routine_timer_decorator
    def __init__(self,
                dim          :Optional[  int] = 2,
                minCoords    :Optional[Tuple[float,float,float]] =None,
                maxCoords    :Optional[Tuple[float,float,float]] =None,
                coarse_cell_size: Optional[float]=0.1, 
                global_cell_size:Optional[float]=0.05,
                degree       :Optional[int]        =1

                ):
        """
        This class generates a box

        Parameters
        ----------
        dim :
            The mesh dimensionality.
        minCoord:
            Optional. Tuple specifying minimum mesh location. 
        maxCoord:
            Optional. Tuple specifying maximum mesh location.
        coarse_cell_size :
            The target cell size for the unstructured template mesh that will later be refined for 
            solving the unknowns. 
        global_cell_size :
            The target cell size for the final mesh. Mesh refinements will occur to achieve this target 
            resolution. 
        """

        if minCoords==None: 
            minCoords=(0.0,0.0,0.0)

        if len(minCoords) == 2:
            minCoords = (minCoords[0], minCoords[1], 0.0)

        if maxCoords==None: 
            maxCoords=(1.0,1.0,1.0) 

        if len(maxCoords) == 2:
            maxCoords = (maxCoords[0], maxCoords[1], 0.0)


        self.pygmesh = None
        # Only root proc generates pygmesh, then it's distributed.


        if MPI.COMM_WORLD.rank==0:
            unstructured_simplex_box = Unstructured_Simplex_Box.build_pygmsh(dim, 
                            minCoords, maxCoords, 
                            coarse_cell_size,
                            global_cell_size)

        super().__init__(dim, unstructured_simplex_box, global_cell_size, simplex=True, degree=degree)

        self.pygmesh = unstructured_simplex_box
        self.meshio = unstructured_simplex_box
        self.elementRes = None
        self.minCoords = minCoords
        self.maxCoords = maxCoords

        import vtk

        if dim == 2:
            self._elementType = vtk.VTK_TRIANGLE
        else:
            self._elementType = vtk.VTK_TETRA

        return

    def build_pygmsh(
                     dim, 
                     minCoords, maxCoords, 
                     coarse_cell_size,  
                     global_cell_size ):


        xx = maxCoords[0]-minCoords[0]
        yy = maxCoords[1]-minCoords[1]
        zz = maxCoords[2]-minCoords[2]

        import pygmsh
        with pygmsh.occ.Geometry() as geom:
            if dim == 2:
                # args: corner point (3-tuple), width, height, corner-roundness ... 
                box = geom.add_rectangle(minCoords,xx,yy,0.0, mesh_size=coarse_cell_size)
            else:
                # args: corner point (3-tuple), size (3-tuple) ... 
                box = geom.add_box(minCoords,(xx,yy,zz), mesh_size=coarse_cell_size)

            unstructured_simplex_box = geom.generate_mesh()  
            unstructured_simplex_box.remove_lower_dimensional_cells()

        return unstructured_simplex_box

class SphericalShell(MeshFromGmshFile):


    @timing.routine_timer_decorator
    def __init__(self,
                 dim              :Optional[  int] =2,
                 radius_outer     :Optional[float] =1.0,
                 radius_inner     :Optional[float] =0.5,
                 cell_size        :Optional[float] =0.05,
                 cell_size_upper  :Optional[float] =None,
                 cell_size_lower  :Optional[float] =None,
                 degree           :Optional[int]   =2,
                 verbose          :Optional[bool]  =False
        ):

        """
        This class generates a spherical shell, or a full sphere
        where the inner radius is zero.

        Parameters
        ----------
        dim :
            The mesh dimensionality.
        radius_outer :
            The outer radius for the spherical shell.
        radius_inner :
            The inner radius for the spherical shell. If this is set to 
            zero, a full sphere is generated.
        cell_size :
            The target cell size for the final mesh. Mesh refinements will occur to achieve this target 
            resolution.
        """

        if radius_inner>=radius_outer:
            raise ValueError("`radius_inner` must be smaller than `radius_outer`.")
        self.pygmesh = None
        # Only root proc generates pygmesh, then it's distributed.
        if MPI.COMM_WORLD.rank==0:

            csize_local = cell_size

            if cell_size_upper is None:
                cell_size_upper = cell_size

            if cell_size_lower is None:
                cell_size_lower = cell_size

            import pygmsh
            # Generate local mesh.
            with pygmsh.geo.Geometry() as geom:
                geom.characteristic_length_max = csize_local

                if dim==2:
                    if radius_inner > 0.0:
                        inner  = geom.add_circle((0.0,0.0,0.0),radius_inner, make_surface=False, mesh_size=cell_size_lower)
                        domain = geom.add_circle((0.0,0.0,0.0), radius_outer, mesh_size=cell_size_upper, holes=[inner])
                        geom.add_physical(inner.curve_loop.curves,  label="Lower")
                        geom.add_physical(domain.curve_loop.curves, label="Upper")
                        geom.add_physical(domain.plane_surface, label="Elements")
                    else:
                        centre = geom.add_point((0.0,0.0,0.0), mesh_size=cell_size_lower)
                        domain = geom.add_circle((0.0,0.0,0.0), radius_outer, mesh_size=cell_size_upper)
                        geom.in_surface(centre, domain.plane_surface)
                        geom.add_physical(centre, label="Centre")
                        geom.add_physical(domain.curve_loop.curves, label="Upper")
                        geom.add_physical(domain.plane_surface, label="Elements")

                else:
                    if radius_inner > 0.0:
                        inner  = geom.add_ball((0.0,0.0,0.0),radius_inner, with_volume=False, mesh_size=cell_size_lower)
                        domain = geom.add_ball((0.0,0.0,0.0), radius_outer, mesh_size=cell_size_upper, holes=[inner.surface_loop])
                        geom.add_physical(inner.surface_loop.surfaces,  label="Lower")
                        geom.add_physical(domain.surface_loop.surfaces, label="Upper")
                        geom.add_physical(domain.volume, label="Elements")

                    else:
                        centre = geom.add_point((0.0,0.0,0.0), mesh_size=cell_size_lower)
                        domain = geom.add_ball((0.0,0.0,0.0), radius_outer, mesh_size=cell_size_upper)  
                        geom.in_volume(centre, domain.volume)
                        geom.add_physical(centre,  label="Centre")
                        geom.add_physical(domain.surface_loop.surfaces, label="Upper")
                        geom.add_physical(domain.volume, label="Elements")                   
     

                groups = [] # no groups !

                geom.generate_mesh(verbose=verbose)

                import tempfile
                import meshio

                with tempfile.NamedTemporaryFile(suffix=".msh") as tfile:
                    geom.save_geometry(tfile.name)
                    geom.save_geometry("ignore_ball_mesh_geom.msh")
                    # Can save vtk file here if required ... or not
                    geom.save_geometry("ignore_ball_mesh_geom.vtk")
                    self.meshio = meshio.read(tfile.name)
                    self.meshio.remove_lower_dimensional_cells()

                # The following is an example of setting a callback for variable resolution.
                # geom.set_mesh_size_callback(
                #     lambda dim, tag, x, y, z: 0.15*abs(1.-sqrt(x ** 2 + y ** 2 + z ** 2)) + 0.15
                # )
        super().__init__(dim, filename="ignore_ball_mesh_geom.msh", label_groups=groups, 
                              cell_size=cell_size, simplex=True, degree=degree)


        import vtk

        if dim == 2:
            self._elementType = vtk.VTK_TRIANGLE
        else:
            self._elementType = vtk.VTK_TETRA

        return

    

# The following does not work correctly as the transfinite volume is not correctly 
# meshed ... / cannot be generated consistently with these surface descriptions. 


class StructuredCubeSphericalCap(MeshFromMeshIO):

    @timing.routine_timer_decorator
    def __init__(self,
                elementRes     :Optional[Tuple[int,  int,  int]]  = (16, 16, 8), 
                angles         :Optional[Tuple[float, float]] = (0.7853981633974483, 0.7853981633974483), # pi/4
                radius_outer   :Optional[float] =1.0,
                radius_inner   :Optional[float] =0.5,
                simplex        :Optional[bool] = False, 
                degree         :Optional[int]  =2,
                cell_size      :Optional[float] =1.0
                ):

        """
        This class generates a structured spherical cap based on a deformed cube

        Parameters
        ----------
        elementRes: 
            Elements in the (NS, EW, R) direction 
        angles:
            Angle subtended at the equator, central meridian for this cube-spherical-cap. 
            Should be less than pi/2 for respectable element distortion.
        radius_outer :
            The outer radius for the spherical shell.
        radius_inner :
            The inner radius for the spherical shell. If this is set to 
            zero, a full sphere is generated.
        cell_size :
            The target cell size for the final mesh. Mesh refinements will occur to achieve this target 
            resolution.
        """

        if radius_inner>=radius_outer:
            raise ValueError("`radius_inner` must be smaller than `radius_outer`.")
            
        import pygmsh

        self.pygmesh = None

        # Only root proc generates pygmesh, then it's distributed.

        if MPI.COMM_WORLD.rank==0:  
            hex_box = StructuredCubeSphericalCap.build_pygmsh(elementRes, angles, radius_outer, radius_inner, simplex)

        super().__init__(3, hex_box, cell_size, simplex=simplex, degree=degree)

        self.meshio = hex_box

        import vtk

        if simplex:
            self._elementType = vtk.VTK_TETRA
        else:
            self._elementType = vtk.VTK_HEXAHEDRON

        self.elementRes = elementRes

        # Is the most useful definition ?
        self.minCoords = (-angles[0]/2.0, -angles[1]/2.0, radius_inner)
        self.maxCoords = ( angles[0]/2.0,  angles[1]/2.0, radius_outer)

        return

    def build_pygmsh(
                elementRes, 
                angles,
                radius_outer,
                radius_inner,
                simplex, 
                ):

            import pygmsh 

            minCoords = (-1.0,-1.0,radius_inner)
            maxCoords = ( 1.0, 1.0,radius_outer)

            xx = maxCoords[0]-minCoords[0]
            yy = maxCoords[1]-minCoords[1]
            zz = maxCoords[2]-minCoords[2]

            x_sep=(maxCoords[0] - minCoords[0])/elementRes[0]

            theta = angles[0]
            phi = angles[1]

            with pygmsh.geo.Geometry() as geom:
                points = [geom.add_point([x, minCoords[1], minCoords[2]], x_sep) for x in [minCoords[0], maxCoords[0]]]
                line = geom.add_line(*points)

                _, rectangle, _ = geom.extrude(line, translation_axis=[0.0, maxCoords[1]-minCoords[1], 0.0], 
                                               num_layers=elementRes[1], recombine=(not simplex))

                geom.extrude(
                        rectangle,
                        translation_axis=[0.0, 0.0, maxCoords[2]-minCoords[2]],
                        num_layers=elementRes[2],
                        recombine=(not simplex),
                    )
                    
                hex_box = geom.generate_mesh()
                hex_box.remove_lower_dimensional_cells()

                # Now adjust the point locations
                # first make a pyramid that subtends the correct angle at each level
                
                hex_box.points[:,0] *= hex_box.points[:,2] * np.tan(theta/2) 
                hex_box.points[:,1] *= hex_box.points[:,2] * np.tan(phi/2) 
        
                # second, adjust the distance so each layer forms a spherical cap 
                
                targetR = hex_box.points[:,2]
                actualR = np.sqrt(hex_box.points[:,0]**2 + hex_box.points[:,1]**2 + hex_box.points[:,2]**2)

                hex_box.points[:,0] *= (targetR / actualR)
                hex_box.points[:,1] *= (targetR / actualR)
                hex_box.points[:,2] *= (targetR / actualR)
                            
                # finalise geom context

            return hex_box
## 


class StructuredCubeSphereBallMesh(MeshFromGmshFile):
    @timing.routine_timer_decorator
    def __init__(self,
                dim            :Optional[int] = 2,
                elementRes     :Tuple[int,  int]  = 8,
                radius_outer   :Optional[float] = 1.0,
                cell_size      :Optional[float] = 1e30,
                simplex        :Optional[bool] = False, 
                degree         :Optional[int]  = 2
                ):

        """
        This class generates a structured solid spherical ball based on the cubed sphere

        Parameters
        ----------
        dim:
        elementRes: 
            Elements in the R direction 
        radius_outer :
            The outer radius for the spherical shell.
        simplex: 
            Tets (True) or Hexes (False)
        cell_size :
            The target cell size for the final mesh. Mesh refinements will occur to achieve this target 
            resolution.
        """
        
        import pygmsh
        self.meshio = None

        # Really this should be "Labels for the mesh not boundaries"

        class Boundary(Enum):
            ALL_BOUNDARIES = 0
            CENTRE = 1
            LOWER  = 1
            TOP    = 2
            UPPER  = 2

        ## We should pass the boundary definitions to the mesh constructor to be sure
        ## that we use consistent values for the labels

        # Really this should be "Labels for the mesh not boundaries"

        class Boundary(Enum):
            ALL_BOUNDARIES = 1
            CENTRE = 10
            TOP    = 20
            UPPER  = 20

        ## We should pass the boundary definitions to the mesh constructor to be sure
        ## that we use consistent values for the labels

        # Only root proc generates pygmesh, then it's distributed.
        if MPI.COMM_WORLD.rank==0:  
            if dim == 2:
                cs_hex_box, filename = StructuredCubeSphereBallMesh.build_pygmsh_2D(elementRes, radius_outer, simplex=simplex)
            else: 
                cs_hex_box, filename = StructuredCubeSphereBallMesh.build_pygmsh_3D(elementRes, radius_outer, simplex=simplex)
        else:
            cs_hex_box = None

        super().__init__(dim, filename=filename, bound_markers=Boundary, 
                              cell_size=cell_size, simplex=simplex, degree=degree)


        self.meshio  = cs_hex_box

        import vtk

        if simplex:
            if dim==2:
                self._elementType = vtk.VTK_TRIANGLE
            else:
                self._elementType = vtk.VTK_TETRA
        else:
            if dim==2:
                self._elementType = vtk.VTK_QUAD
            else:
                self._elementType = vtk.VTK_HEXAHEDRON        

        self.elementRes = elementRes

        # Is the most useful definition
        self.minCoords = (0.0,)
        self.maxCoords = (radius_outer,)

        return

    def build_pygmsh_2D(
            elementRes     :Optional[int]  = 16, 
            radius_outer   :Optional[float] =1.0,
            simplex        :Optional[bool]  =False
            ):

        import meshio
        import gmsh

        gmsh.initialize()
        gmsh.option.setNumber("Mesh.SaveAll", 1)
        gmsh.model.add("squared")

        lc = 0.0 * radius_outer / (elementRes+1)
        ro = radius_outer
        r2 = radius_outer / np.sqrt(2)
        res = elementRes*2+1

        gmsh.model.geo.addPoint(0.0,0.0,0.0, lc, 1)
        
        gmsh.model.geo.addPoint( r2, r2, 0.0, lc, 10)
        gmsh.model.geo.addPoint(-r2, r2, 0.0, lc, 11)
        gmsh.model.geo.addPoint(-r2,-r2, 0.0, lc, 12)
        gmsh.model.geo.addPoint( r2,-r2, 0.0, lc, 13)

        gmsh.model.geo.add_circle_arc(10, 1, 11, tag=100)
        gmsh.model.geo.add_circle_arc(11, 1, 12, tag=101)      
        gmsh.model.geo.add_circle_arc(12, 1, 13, tag=102)      
        gmsh.model.geo.add_circle_arc(13, 1, 10, tag=103)      

        gmsh.model.geo.addCurveLoop([100, 101, 102, 103], 10000, reorient=True)
        gmsh.model.geo.add_surface_filling([10000], 10101)
        
        gmsh.model.geo.mesh.set_transfinite_curve(100, res, meshType="Progression")
        gmsh.model.geo.mesh.set_transfinite_curve(101, res, meshType="Progression")
        gmsh.model.geo.mesh.set_transfinite_curve(102, res, meshType="Progression")
        gmsh.model.geo.mesh.set_transfinite_curve(103, res, meshType="Progression")

        gmsh.model.geo.mesh.setTransfiniteSurface(10101)

        if not simplex:
            gmsh.model.geo.mesh.setRecombine(2, 10101)


        gmsh.model.geo.synchronize()

        centreMarker, upperMarker = 1, 2



        #gmsh.model.add_physical_group(1, [100], outerMarker+1) # temp - to test the bc settings
        #gmsh.model.add_physical_group(1, [101], outerMarker+2)
        #gmsh.model.add_physical_group(1, [102], outerMarker+3)
        #gmsh.model.add_physical_group(1, [103], outerMarker+4)
        gmsh.model.add_physical_group(1, [100, 101, 102, 103], upperMarker)
        
        # Vertex groups (0d)
        gmsh.model.add_physical_group(0, [1], centreMarker)

        # Shove everything (else) in the garbage dump group because the 
        # Option setting above does not seem to work on (my) version of gmsh

        for d in range(0,3):
            e = gmsh.model.getEntities(d)
            gmsh.model.add_physical_group(d, [t for i,t in e], 9999)

        gmsh.model.geo.remove_all_duplicates()
        gmsh.model.mesh.generate(dim=2)
        gmsh.model.mesh.removeDuplicateNodes()

        
        import tempfile
        with tempfile.NamedTemporaryFile(suffix=".msh") as tfile:
            gmsh.write(tfile.name)
            gmsh.write("ignore_squared_disk.msh")
            gmsh.write("ignore_squared_disk.vtk")
            squared_disk_mesh = meshio.read(tfile.name)
            squared_disk_mesh.remove_lower_dimensional_cells()

        gmsh.finalize()

        return squared_disk_mesh, "ignore_squared_disk.msh"
        

    def build_pygmsh_3D(
                elementRes     :Optional[int]  = 16, 
                radius_outer   :Optional[float] =1.0,
                simplex        :Optional[bool]  =False
                ):

            import meshio
            import gmsh

            gmsh.initialize()
            gmsh.model.add("cubed")
            gmsh.option.setNumber("Mesh.SaveAll", 1)

            lc = 0.001 * radius_outer / (elementRes+1)

            r2 = radius_outer / np.sqrt(3)
            r0 = 0.5 * radius_outer / np.sqrt(3)

            res = elementRes+1

            gmsh.model.geo.addPoint(0.001,0.001,0.001,0.1, 1)

            # The 8 corners of the cubes

            gmsh.model.geo.addPoint(-r2, -r2, -r2, lc, 100)
            gmsh.model.geo.addPoint( r2, -r2, -r2, lc, 101)
            gmsh.model.geo.addPoint( r2,  r2, -r2, lc, 102)
            gmsh.model.geo.addPoint(-r2,  r2, -r2, lc, 103)
            gmsh.model.geo.addPoint(-r2, -r2,  r2, lc, 104)
            gmsh.model.geo.addPoint( r2, -r2,  r2, lc, 105)
            gmsh.model.geo.addPoint( r2,  r2,  r2, lc, 106)
            gmsh.model.geo.addPoint(-r2,  r2,  r2, lc, 107)

            # The 12 edges of the cube2

            gmsh.model.geo.add_circle_arc(100,1,101, 1000)
            gmsh.model.geo.add_circle_arc(101,1,102, 1001)
            gmsh.model.geo.add_circle_arc(102,1,103, 1002)
            gmsh.model.geo.add_circle_arc(103,1,100, 1003)

            gmsh.model.geo.add_circle_arc(101,1,105, 1004)
            gmsh.model.geo.add_circle_arc(102,1,106, 1005)
            gmsh.model.geo.add_circle_arc(103,1,107, 1006)
            gmsh.model.geo.add_circle_arc(100,1,104, 1007)

            gmsh.model.geo.add_circle_arc(104,1,105, 1008)
            gmsh.model.geo.add_circle_arc(105,1,106, 1009)
            gmsh.model.geo.add_circle_arc(106,1,107, 1010)
            gmsh.model.geo.add_circle_arc(107,1,104, 1011)

            ## These should all be transfinite lines

            for i in range(1000, 1012):
                gmsh.model.geo.mesh.set_transfinite_curve(i, res)

            # The 6 faces of the cube2

            gmsh.model.geo.addCurveLoop([1000, 1004, 1008, 1007], 10000, reorient=True)
            gmsh.model.geo.addCurveLoop([1001, 1005, 1009, 1004], 10001, reorient=True)
            gmsh.model.geo.addCurveLoop([1002, 1006, 1010, 1005], 10002, reorient=True)
            gmsh.model.geo.addCurveLoop([1003, 1007, 1011, 1006], 10003, reorient=True)
            gmsh.model.geo.addCurveLoop([1000, 1003, 1002, 1001], 10004, reorient=True)
            gmsh.model.geo.addCurveLoop([1008, 1009, 1010, 1011], 10005, reorient=True)

            gmsh.model.geo.add_surface_filling([10000], 10101, sphereCenterTag=1)
            gmsh.model.geo.add_surface_filling([10001], 10102, sphereCenterTag=1)
            gmsh.model.geo.add_surface_filling([10002], 10103, sphereCenterTag=1)
            gmsh.model.geo.add_surface_filling([10003], 10104, sphereCenterTag=1)
            gmsh.model.geo.add_surface_filling([10004], 10105, sphereCenterTag=1)
            gmsh.model.geo.add_surface_filling([10005], 10106, sphereCenterTag=1)

            gmsh.model.geo.synchronize()

            for i in range(10101, 10107):
                gmsh.model.geo.mesh.setTransfiniteSurface(i, "Left")
                if not simplex:
                    gmsh.model.geo.mesh.setRecombine(2, i)

            gmsh.model.geo.synchronize()

            # outer surface / inner_surface
            gmsh.model.geo.add_surface_loop([10101, 10102, 10103, 10104, 10105, 10106], 10111)
            gmsh.model.geo.add_volume([10111], 100001)

            gmsh.model.geo.synchronize()

            gmsh.model.mesh.set_transfinite_volume(100001)
            if not simplex:
                gmsh.model.geo.mesh.setRecombine(3, 100001)

            centreMarker, outerMarker = 10, 20
            gmsh.model.add_physical_group(0, [1], centreMarker)
            gmsh.model.add_physical_group(2, [i for i in range(10101, 10107)], outerMarker)

            # Shove everything in the garbage dump group because the 
            # Option setting above does not seem to work on (my) version of gmsh

            for d in range(0,4):
                e = gmsh.model.getEntities(d)
                gmsh.model.add_physical_group(d, [t for i,t in e], 9999)

            gmsh.model.geo.remove_all_duplicates()
            gmsh.model.mesh.generate(dim=3)
            gmsh.model.mesh.removeDuplicateNodes()

            import tempfile
            with tempfile.NamedTemporaryFile(suffix=".msh") as tfile:
                gmsh.write(tfile.name)
                gmsh.write("ignore_cubedsphereball.msh")
                gmsh.write("ignore_cubedsphereball.vtk")
                cubed_sphere_ball_mesh = meshio.read(tfile.name)
                cubed_sphere_ball_mesh.remove_lower_dimensional_cells()
                
            gmsh.finalize()

            return cubed_sphere_ball_mesh


# Replace this one with Romain's CS code


class StructuredCubeSphereShellMesh(MeshFromMeshIO):

    @timing.routine_timer_decorator
    def __init__(self,
                elementRes     :Tuple[int,  int]  = (16, 8), 
                radius_outer   :Optional[float] = 1.0,
                radius_inner   :Optional[float] = 0.5,
                cell_size      :Optional[float] = 1e30,
                simplex        :Optional[bool] = False, 
                degree       :Optional[int]    =2
                ):

        """
        This class generates a structured spherical shell based on the cubed sphere 

        Parameters
        ----------
        elementRes: 
            Elements in the (NS & EW , R) direction 
        radius_outer :
            The outer radius for the spherical shell.
        radius_inner :
            The inner radius for the spherical shell. If this is set to 
            zero, a full sphere is generated.
        simplex: 
            Tets (True) or Hexes (False)
        cell_size :
            The target cell size for the final mesh. Mesh refinements will occur to achieve this target 
            resolution.
        """

        if radius_inner>=radius_outer:
            raise ValueError("`radius_inner` must be smaller than `radius_outer`.")
            
        import pygmsh

        self.meshio = None

        # Only root proc generates pygmesh, then it's distributed.
        if MPI.COMM_WORLD.rank==0:  

            cs_hex_box = StructuredCubeSphereShellMesh.build_pygmsh(elementRes, radius_outer, radius_inner, simplex=simplex)

        super().__init__(3, cs_hex_box, cell_size, simplex=simplex, degree=degree)

        self.meshio  = cs_hex_box

        import vtk

        if simplex:
            self._elementType = vtk.VTK_TETRA
        else:
            self._elementType = vtk.VTK_HEXAHEDRON        

        self.elementRes = elementRes

        # Is the most useful definition
        self.minCoords = (radius_inner,)
        self.maxCoords = (radius_outer,)

        return

    def build_pygmsh(
                elementRes     :Tuple[int,  int]  = (16, 8), 
                radius_outer   :Optional[float] =1.0,
                radius_inner   :Optional[float] =0.5,
                simplex        :Optional[bool]  =False
                ):


            import pygmsh 
            import meshio

            l = 0.0

            inner_radius = radius_inner
            outer_radius = radius_outer
            nodes = elementRes[0]+1  # resolution of the cube laterally
            layers= elementRes[1]

            with pygmsh.geo.Geometry() as geom:
                cpoint = geom.add_point([0.0,0.0,0.0], l)
                
                genpt = [0,0,0,0,0,0,0,0]

                # 8 corners of the cube 
                
                r2 = 1.0 / np.sqrt(3.0) # Generate a unit sphere
                
                genpt[0] = geom.add_point([ -r2, -r2, -r2],  l)
                genpt[1] = geom.add_point([  r2, -r2, -r2],  l)
                genpt[2] = geom.add_point([  r2,  r2, -r2],  l)
                genpt[3] = geom.add_point([ -r2,  r2, -r2],  l)
                genpt[4] = geom.add_point([ -r2, -r2,  r2],  l)
                genpt[5] = geom.add_point([  r2, -r2,  r2],  l)
                genpt[6] = geom.add_point([  r2,  r2,  r2],  l)
                genpt[7] = geom.add_point([ -r2,  r2,  r2],  l)

              
                # 12 edges of the cube
                
                b_circ00 = geom.add_circle_arc(genpt[0], cpoint, genpt[1])
                b_circ01 = geom.add_circle_arc(genpt[1], cpoint, genpt[2])
                b_circ02 = geom.add_circle_arc(genpt[2], cpoint, genpt[3])
                b_circ03 = geom.add_circle_arc(genpt[0], cpoint, genpt[3])

                b_circ04 = geom.add_circle_arc(genpt[1], cpoint, genpt[5])
                b_circ05 = geom.add_circle_arc(genpt[2], cpoint, genpt[6])
                b_circ06 = geom.add_circle_arc(genpt[3], cpoint, genpt[7])
                b_circ07 = geom.add_circle_arc(genpt[0], cpoint, genpt[4])

                b_circ08 = geom.add_circle_arc(genpt[4], cpoint, genpt[5])
                b_circ09 = geom.add_circle_arc(genpt[5], cpoint, genpt[6])
                b_circ10 = geom.add_circle_arc(genpt[6], cpoint, genpt[7])
                b_circ11 = geom.add_circle_arc(genpt[4], cpoint, genpt[7])

                for arc in [b_circ00, b_circ01, b_circ02, b_circ03,
                            b_circ04, b_circ05, b_circ06, b_circ07,
                            b_circ08, b_circ09, b_circ10, b_circ11 ]:
                    
                        geom.set_transfinite_curve(arc, num_nodes=nodes, 
                                                mesh_type="Progression", coeff=1.0)

                # 6 Cube faces



                
                face00_loop = geom.add_curve_loop([b_circ00, b_circ04, -b_circ08, -b_circ07])
                face00 = geom.add_surface(face00_loop) 
                geom.set_transfinite_surface(face00, arrangement="Left",
                                            corner_pts = [genpt[0], genpt[1], genpt[5], genpt[4]])   


                face01_loop = geom.add_curve_loop([-b_circ01, b_circ05, b_circ09, -b_circ04])
                face01 = geom.add_surface(face01_loop) 
                geom.set_transfinite_surface(face01, arrangement="Left",
                                            corner_pts = [genpt[1], genpt[2], genpt[6], genpt[5]])   


                face02_loop = geom.add_curve_loop([b_circ02, b_circ06, -b_circ10, -b_circ05])
                face02 = geom.add_surface(face02_loop) 
                geom.set_transfinite_surface(face02, arrangement="Left",
                                            corner_pts = [genpt[2], genpt[3], genpt[7], genpt[6]])   


                face03_loop = geom.add_curve_loop([-b_circ03, b_circ07, b_circ11, -b_circ06])
                face03 = geom.add_surface(face03_loop) 
                geom.set_transfinite_surface(face03, arrangement="Left",
                                            corner_pts = [genpt[3], genpt[0], genpt[4], genpt[7]])   


                face04_loop = geom.add_curve_loop([-b_circ00, b_circ03, -b_circ02, -b_circ01])
                face04 = geom.add_surface(face04_loop) 
                geom.set_transfinite_surface(face04, arrangement="Left",
                                            corner_pts = [genpt[1], genpt[0], genpt[3], genpt[2]])   


                face05_loop = geom.add_curve_loop([b_circ08, b_circ09,  b_circ10, b_circ11])
                face05 = geom.add_surface(face05_loop) 
                geom.set_transfinite_surface(face05, arrangement="Left",
                                            corner_pts = [genpt[4], genpt[5], genpt[6], genpt[7]])   


                geom.set_recombined_surfaces([face00, face01, face02, face03, face04, face05])
                shell = geom.add_surface_loop([face00, face01, face02, face03, face04, face05])
                    
                two_D_cubed_sphere = geom.generate_mesh(dim=2, verbose=False)
                two_D_cubed_sphere.remove_orphaned_nodes()
                two_D_cubed_sphere.remove_lower_dimensional_cells()

            ## Now stack the 2D objects to make a 3d shell 
                
            cells = two_D_cubed_sphere.cells[0].data - 1
            cells_per_layer = cells.shape[0]
            mesh_points = two_D_cubed_sphere.points[1:,:]
            points_per_layer = mesh_points.shape[0]

            cells_layer = np.empty((cells_per_layer, 8), dtype=int)
            cells_layer[:, 0:4] = cells[:,:]
            cells_layer[:, 4:8] = cells[:,:] + points_per_layer

            # stack this layer multiple times

            cells_3D = np.empty((layers, cells_per_layer, 8), dtype=int) 

            for i in range(0,layers):
                cells_3D[i,:,:] = cells_layer[:,:] + i * points_per_layer

            mesh_cells_3D = cells_3D.reshape(-1,8)

            ## Point locations

            radii = np.linspace(inner_radius, outer_radius, layers+1)

            mesh_points_3D = np.empty(((layers+1)*points_per_layer, 3))

            for i in range(0, layers+1):
                mesh_points_3D[i*points_per_layer:(i+1)*points_per_layer] = mesh_points * radii[i]
                
            cubed_sphere_pygmsh = meshio.Mesh(mesh_points_3D, [("hexahedron", mesh_cells_3D)])

            # tetrahedral version (subdivide all hexes into 6 tets)

            if simplex:
                cells = cubed_sphere_pygmsh.cells[0][1]
 
                t1 = cells[:,[3,0,1,5]]
                t2 = cells[:,[3,2,1,5]]
                t3 = cells[:,[3,2,6,5]]
                t4 = cells[:,[3,7,6,5]]
                t5 = cells[:,[3,7,4,5]]
                t6 = cells[:,[3,0,4,5]]

                tcells = np.vstack([t1,t2,t3,t4,t5,t6])

                tet_cubed_sphere_pygmsh = meshio.Mesh(mesh_points_3D, [("tetra", tcells)])
                tet_cubed_sphere_pygmsh.remove_lower_dimensional_cells()

                return tet_cubed_sphere_pygmsh

            else:
                return cubed_sphere_pygmsh    

>>>>>>> 09496751

class MeshVariable(_api_tools.Stateful):
    @timing.routine_timer_decorator
    def __init__(self, name                             : str, 
                       mesh                             : "underworld.mesh.MeshClass", 
                       num_components                   : int, 
                       vtype                            : Optional["underworld.VarType"] = None, 
                       degree                           : int =1 ):
        """
        The MeshVariable class generates a variable supported by a finite element mesh.

        To set / read nodal values, use the numpy interface via the 'data' property.

        Parameters
        ----------
        name :
            A textual name for this variable.
        mesh :
            The supporting underworld mesh.
        num_components :
            The number of components this variable has.
            For example, scalars will have `num_components=1`, 
            while a 2d vector would have `num_components=2`.
        vtype :
            Optional. The underworld variable type for this variable.
            If not defined it will be inferred from `num_components`
            if possible.
        degree :
            The polynomial degree for this variable.

        """

        self._lvec = None
        self._gvec = None
        self._data = None
        self._is_accessed = False

        if mesh._accessed:
            raise RuntimeError("It is not possible to add new variables to a mesh after existing variables have been accessed.")
        if name in mesh.vars.keys():
            raise ValueError("Variable with name {} already exists on mesh.".format(name))
        self.name = name

        if vtype==None:
            if   num_components==1:
                vtype=uw.VarType.SCALAR
            elif num_components==mesh.dim:
                vtype=uw.VarType.VECTOR
            else:
                raise ValueError("Unable to infer variable type from `num_components`. Please explicitly set the `vtype` parameter.")
        if not isinstance(vtype, uw.VarType):
            raise ValueError("'vtype' must be an instance of 'Variable_Type', for example `underworld.VarType.SCALAR`.")
        self.vtype = vtype
        self.mesh = mesh
        self.num_components = num_components

        options = PETSc.Options()
        options.setValue(f"{name}_petscspace_degree", degree)
        self.degree = degree

        self.petsc_fe = PETSc.FE().createDefault(self.mesh.dm.getDimension(), num_components, self.mesh.isSimplex, PETSc.DEFAULT, name+"_", PETSc.COMM_WORLD)

        self.field_id = self.mesh.dm.getNumFields()
        self.mesh.dm.setField(self.field_id,self.petsc_fe)

        # create associated sympy function
        from underworld3.function import UnderworldFunction
        if   vtype==uw.VarType.SCALAR:
            self._fn = UnderworldFunction(name,self,vtype)(*self.mesh.r)
        elif vtype==uw.VarType.VECTOR:
            if num_components!=mesh.dim:
                raise ValueError("For 'VarType.VECTOR' types 'num_components' must equal 'mesh.dim'.")
            from sympy.vector import VectorZero
            self._fn = VectorZero()
            for comp in range(num_components):
                subfn = UnderworldFunction(name,self,vtype,comp)(*self.mesh.r)
                self._fn += subfn*self.mesh.N.base_vectors()[comp]
        super().__init__()

        self.mesh.vars[name] = self
    

    @timing.routine_timer_decorator
    def save(self, filename : str,
                   name     : Optional[str] = None,
                   index    : Optional[int] = None):
        """
        Append variable data to the specified mesh 
        checkpoint file. The file must already exist.

        Parameters
        ----------
        filename :
            The filename of the mesh checkpoint file. It
            must already exist.
        name :
            Textual name for dataset. In particular, this
            will be used for XDMF generation. If not 
            provided, the variable name will be used. 
        index :
            Not currently supported. An optional index which 
            might correspond to the timestep (for example).
        """
        viewer = PETSc.ViewerHDF5().create(filename, "a", comm=MPI.COMM_WORLD)
        # cdef PetscViewer cviewer = ....
        if index:
            raise RuntimeError("Recording `index` not currently supported")
            ## JM:To enable timestep recording, the following needs to be called.
            ## I'm unsure if the corresponding xdmf functionality is enabled via 
            ## the PETSc xdmf script.
            # PetscViewerHDF5PushTimestepping(cviewer)
            # viewer.setTimestep(index)
        if name:
            oldname = self._gvec.getName()
            self._gvec.setName(name)
        viewer(self._gvec)
        if name: self._gvec.setName(oldname)

    @property
    def fn(self) -> sympy.Basic:
        """
        The handle to the function view of this variable.
        """
        return self._fn

    def _set_vec(self, available):
        cdef DM subdm = PETSc.DM()
        cdef DM dm = self.mesh.dm
        cdef PetscInt fields = self.field_id
        if self._lvec==None:
            # Create a subdm for this variable.
            # This allows us to generate a local vector.
            ierr = DMCreateSubDM(dm.dm, 1, &fields, NULL, &subdm.dm);CHKERRQ(ierr)
            self._lvec  = subdm.createLocalVector()
            self._lvec.zeroEntries()       # not sure if required, but to be sure. 
            self._gvec  = subdm.createGlobalVector()
            self._gvec.setName(self.name)  # This is set for checkpointing. 
            self._gvec.zeroEntries()
            ierr = DMDestroy(&subdm.dm);CHKERRQ(ierr)
        self._available = available

    def __del__(self):
        if self._lvec:
            self._lvec.destroy()
        if self._gvec:
            self._gvec.destroy()

    @property
    def vec(self) -> PETSc.Vec:
        """
        The corresponding PETSc local vector for this variable.
        """
        if not self._available:
            raise RuntimeError("Vector must be accessed via the mesh `access()` context manager.")
        return self._lvec

    @property
    def data(self) -> numpy.ndarray:
        """
        Numpy proxy array to underlying variable data.
        Note that the returned array is a proxy for all the *local* nodal
        data, and is provided as 1d list. 

        For both read and write, this array can only be accessed via the
        mesh `access()` context manager.
        """
        if self._data is None:
            raise RuntimeError("Data must be accessed via the mesh `access()` context manager.")
        return self._data

    def min(self) -> Union[float , tuple]:
        """
        The global variable minimum value.
        """
        if not self._lvec:
            raise RuntimeError("It doesn't appear that any data has been set.")

        if self.num_components == 1:
            return self._gvec.min()
        else:
            cpts = []
            for i in range(0,self.num_components):
                cpts.append(self._gvec.strideMin(i)[1])

            return tuple(cpts)

    def max(self) -> Union[float , tuple]:

            return self._gvec.max()
        else:
            cpts = []
            for i in range(0,self.num_components):
                cpts.append(self._gvec.strideMax(i)[1])

            return tuple(cpts)

    def sum(self) -> Union[float , tuple]:
        """
        The global variable sum value.
        """
        if not self._lvec:
            raise RuntimeError("It doesn't appear that any data has been set.")

        if self.num_components == 1:
            return self._gvec.sum()
        else:
            cpts = []
            for i in range(0,self.num_components):
                cpts.append(self._gvec.strideSum(i))

            return tuple(cpts)

    def norm(self, norm_type) -> Union[float , tuple]:
        """
        The global variable maximum value.
        """
        if not self._lvec:
            raise RuntimeError("It doesn't appear that any data has been set.")

        if self.num_components == 1:
            return self._gvec.norm(norm_type)
        else:
            cpts = []
            for i in range(0,self.num_components):
                cpts.append(self._gvec.strideNorm(i, norm_type))

            return tuple(cpts)


    def mean(self) -> Union[float , tuple]:
        """
        The global variable maximum value.
        """
        if not self._lvec:
            raise RuntimeError("It doesn't appear that any data has been set.")

        if self.num_components == 1:
<<<<<<< HEAD
            vecsize = self._gvec.getSize()
=======

          vecsize = self._lvec.getSize()
>>>>>>> 09496751
            return self._gvec.sum() / vecsize
        else:
            vecsize = self._gvec.getSize() / self.num_components
            cpts = []
            for i in range(0,self.num_components):
                cpts.append(self._gvec.strideSum(i)/vecsize)

            return tuple(cpts)

    def stats(self):
        """
        The equivalent of mesh.stats but using the native coordinates for this variable
        Not set up for vector variables so we just skip that for now.

        Returns various norms on the mesh using the native mesh discretisation for this
        variable. It is a wrapper on the various _gvec stats routines for the variable.

          - size
          - mean
          - min
          - max
          - sum
          - L2 norm
          - rms
        """    

        if self.num_components > 1:
            raise NotImplementedError('stats not available for multi-component variables')

#       This uses a private work MeshVariable and the various norms defined there but
#       could either be simplified to just use petsc vectors, or extended to 
#       compute integrals over the elements which is in line with uw1 and uw2 

        from petsc4py.PETSc import NormType 

        vsize =  self._gvec.getSize()
        vmean  = self.mean()
        vmax   = self.max()[1]
        vmin   = self.min()[1]
        vsum   = self.sum()
        vnorm2 = self.norm(NormType.NORM_2)
        vrms   = vnorm2 / np.sqrt(vsize)

        return vsize, vmean, vmin, vmax, vsum, vnorm2, vrms

    @property
    def coords(self) -> numpy.ndarray:
        """
        The array of variable vertex coordinates. 
        """
        return self.mesh._get_coords_for_var(self)<|MERGE_RESOLUTION|>--- conflicted
+++ resolved
@@ -126,14 +126,9 @@
         arr = self.dm.getCoordinatesLocal().array
         self._coord_array[(self.isSimplex,self.degree)] = arr.reshape(-1, self.dim).copy()
 
-<<<<<<< HEAD
         self._get_mesh_centroids()
 
         # invalidate the cell-search k-d tree and the mesh centroid data
-=======
-        # invalidate the cell-search k-d tree 
-
->>>>>>> 09496751
         self._index = None
 
         return
@@ -704,1455 +699,6 @@
                       
         return cell_vertices
 
-<<<<<<< HEAD
-=======
-class Box(MeshClass):
-    @timing.routine_timer_decorator
-    def __init__(self, 
-                elementRes   :Optional[Tuple[  int,  int,  int]] =(16, 16), 
-                minCoords    :Optional[Tuple[float,float,float]] =None,
-                maxCoords    :Optional[Tuple[float,float,float]] =None,
-                simplex      :Optional[bool]                     =False,
-                degree       :Optional[int]                      =1
-                ):
-        """
-        Generates a 2 or 3-dimensional box mesh.
-
-        Parameters
-        ----------
-        elementRes:
-            Tuple specifying number of elements in each axis direction.
-        minCoord:
-            Optional. Tuple specifying minimum mesh location.
-        maxCoord:
-            Optional. Tuple specifying maximum mesh location.
-        simplex:
-            If `True`, simplex elements are used, and otherwise quad or 
-            hex elements. 
-        """
-        interpolate=False
-        options = PETSc.Options()
-        options["dm_plex_separate_marker"] = None
-        self.elementRes = elementRes
-        if minCoords==None : minCoords=len(elementRes)*(0.,)
-        self.minCoords = minCoords
-        if maxCoords==None : maxCoords=len(elementRes)*(1.,)
-        self.maxCoords = maxCoords
-        self.dm = PETSc.DMPlex().createBoxMesh(
-            elementRes, 
-            lower=minCoords, 
-            upper=maxCoords,
-            simplex=simplex)
-        part = self.dm.getPartitioner()
-        part.setFromOptions()
-        self.dm.distribute()
-        self.dm.setFromOptions()
-
-        # bcs
-        from enum import Enum        
-        if len(elementRes) == 2:
-            class Boundary2D(Enum):
-                BOTTOM = 1
-                RIGHT  = 2
-                TOP    = 3
-                LEFT   = 4
-            self.boundary = Boundary2D
-        else:
-            class Boundary3D(Enum):
-                BOTTOM = 1
-                TOP    = 2
-                FRONT  = 3
-                BACK   = 4
-                RIGHT  = 5
-                LEFT   = 6
-            self.boundary = Boundary3D
-
-        # self.dm.view()
-        # create boundary sets
-        for val in self.boundary:
-            boundary_set = self.dm.getStratumIS("marker",val.value)        # get the set
-            self.dm.createLabel(str(val).encode('utf8'))                   # create the label
-            boundary_label = self.dm.getLabel(str(val).encode('utf8'))     # get label
-            # Without this check, we have failures at this point in parallel. 
-            # Further investigation required. JM.
-            if boundary_set:
-                boundary_label.insertIS(boundary_set, 1) # add set to label with value 1
-
-        super().__init__(simplex=simplex, degree=degree)
-
-
-
-# JM: I don't think this class is required any longer
-# and the pygmsh version should instead be used. I'll
-# leave this implementation here for now.
-# class Sphere(MeshClass):
-#     """
-#     Generates a 2 or 3-dimensional box mesh.
-#     """
-#     @timing.routine_timer_decorator
-#     def __init__(self, 
-#                 refinements=4, 
-#                 radius=1.):
-
-#         self.refinements = refinements
-#         self.radius = radius
-
-#         options = PETSc.Options()
-#         options.setValue("bd_dm_refine", self.refinements)
-
-#         cdef DM dm = PETSc.DMPlex()
-#         cdef MPI_Comm ccomm = GetCommDefault()
-#         cdef PetscInt cdim = 3
-#         cdef PetscReal cradius = self.radius
-#         DMPlexCreateBallMesh(ccomm, cdim, cradius, &dm.dm)
-#         self.dm = dm
-
-
-#         part = self.dm.getPartitioner()
-#         part.setFromOptions()
-#         self.dm.distribute()
-#         self.dm.setFromOptions()
-
-#         from enum import Enum        
-#         class Boundary(Enum):
-#             OUTER = 1
-        
-#         self.boundary = Boundary
-
-#         self.dm.view()        
-        
-#         super().__init__(simplex=True)
-
-
-class MeshFromGmshFile(MeshClass):
-
-    # Data structures for tracking gmsh labels
-    physical_label_group = namedtuple('Group', ('name', 'labels') )
-
-    @timing.routine_timer_decorator
-    def __init__(self,
-                 dim           :int,
-                 filename      :str,
-                 label_groups  :Optional[list]  = [],
-                 cell_size     :Optional[float] = None,
-                 refinements   :Optional[int]   = 0,
-                 simplex       :Optional[bool]  = True,  # Not sure if this will be useful
-                 degree       :Optional[int]    =1
-
-
-                ):
-        """
-        This is a generic mesh class for which users will provide 
-        the mesh as a gmsh (.msh) file.
-
-            - dim, simplex not inferred from the file at this point 
-
-            - the file pointed to by filename needs to be a .msh file 
-            - bound_markers is an Enum that identifies the markers used by gmsh physical objects
-            - etc etc
-        """
-
-        if cell_size and (refinements>0):
-            raise ValueError("You should either provide a `cell_size`, or a `refinements` count, but not both.")
-
-        self.cell_size = cell_size
-        self.refinements = refinements
-
-        options = PETSc.Options()
-        options["dm_plex_separate_marker"] = None
-
-        self.dm =  PETSc.DMPlex().createFromFile(filename)
-        self.meshio = meshio.read(filename)
-
-
-        part = self.dm.getPartitioner()
-        part.setFromOptions()
-        self.dm.distribute()
-        self.dm.setFromOptions()
-
-        try: 
-            self.dm.markBoundaryFaces("Boundary.ALL_BOUNDARIES", value=self.boundary.ALL_BOUNDARIES.value)
-        except:
-            pass
-
-        ## Face Sets are boundaries defined by element surfaces (1d or 2d entities)
-        ## Vertex Sets are discrete points 
-        ## pygmsh interlaces their labelling so, we have to try each one.
-
-        # Code to generate labels and label groups assuming the gmsh physical labels
-
-        label_dict = self.meshio.field_data
-
-        ## Face Sets are boundaries defined by element surfaces (1d or 2d entities)
-        ## Vertex Sets are discrete points 
-        ## pygmsh interlaces their labelling so, we have to try each one.
-
-        for l in label_dict:
-            self.dm.createLabel(str(l).encode('utf8'))
-            label = self.dm.getLabel(str(l).encode('utf8'))
-            
-            indexSet = self.dm.getStratumIS("Face Sets", label_dict[l][0])
-            if not indexSet: # try the other one 
-                indexSet = self.dm.getStratumIS("Vertex Sets", label_dict[l][0])
-            
-            if indexSet:
-                label.insertIS(indexSet, 1)
-                
-            indexSet.destroy()
-            
-
-        ## Groups
-
-        for g in label_groups:
-            self.dm.createLabel(str(g.name).encode('utf8'))
-            label = self.dm.getLabel(str(g.name).encode('utf8'))
-            
-            for l in label_dict:
-                print("Looking for {} in {}".format(l,g.labels))
-                if l in g.labels:
-                    indexSet = self.dm.getStratumIS("Face Sets", label_dict[l][0])
-                    if not indexSet: # try the other one 
-                        indexSet = self.dm.getStratumIS("Vertex Sets", label_dict[l][0])
-
-                    if indexSet:
-                        label.insertIS(indexSet, 1)
-
-                    indexSet.destroy()
-
-        # Provide these to the mesh for boundary conditions
-        self.labels =  ["Boundary.ALL_BOUNDARIES"] + [ l for l in label_dict ] + [ g.name for g in label_groups ]
-
-        self.dm.view()
-        super().__init__(simplex=simplex, degree=degree)
-
-
-
-class MeshFromCellList(MeshClass):
-    @timing.routine_timer_decorator
-    def __init__(self,
-                 dim         :int,
-                 cells       :numpy.ndarray,
-                 coords      :numpy.ndarray,
-                 cell_size   :Optional[float] = None,
-                 refinements :Optional[int]   = 0,
-                 simplex      :Optional[bool] = True,                
-                 degree       :Optional[int]  =1
-
-
-                ):
-        """
-        This is a generic mesh class for which users will provide 
-        the specifying mesh cells and coordinates.
-
-        This method wraps to the PETSc `DMPlexCreateFromCellListPetsc` routine.
-
-        Only the root process needs to provide the `cells` and `coords` arrays. It
-        will then be distributed to other processes in the communication group.
-
-        ?? Should we try to add mesh labels in here - LM ??
-
-        Parameters
-        ----------
-        dim :
-            The mesh dimensionality.
-        cells :
-            An array of integers of size [numCells,numCorners] specifying the vertices for each cell.
-        coords :
-            An array of floats of size [numVertices,dim] specifying the coordinates of each vertex.
-        cell_size :
-            The target cell size for the final mesh. Mesh refinements will occur to achieve this target 
-            resolution. If this is specified, `refinements` should not be specified. 
-        refinements :
-            The number of mesh refinements that should be performed. If this is specified, `cell_size` 
-            should not be specified. 
-        simplex:
-            If `True`, simplex elements are assumed (default is True)
-        """
-
-        if cell_size and (refinements>0):
-            raise ValueError("You should either provide a `cell_size`, or a `refinements` count, but not both.")
-        self.cell_size = cell_size
-        self.refinements = refinements
-
-        options = PETSc.Options()
-        # options.setValue("dm_refine", self.refinements)
-        from . import mesh_utils
-        from mpi4py import MPI
-        cdef DM dm  = mesh_utils._from_cell_list(dim, cells, coords, MPI.COMM_WORLD)
-        self.dm = dm
-
-        from enum import Enum
-        class Boundary(Enum):
-            ALL_BOUNDARIES = 1
-        self.boundary = Boundary
-
-        bound = self.boundary.ALL_BOUNDARIES
-        self.dm.markBoundaryFaces(str(bound).encode('utf8'),bound.value)
-
-        part = self.dm.getPartitioner()
-        part.setFromOptions()
-        self.dm.distribute()
-        self.dm.setFromOptions()
-
-        if cell_size:
-            while True:
-                # Use a factor of 2 here as PETSc returns distance from centroid to edge
-                min_rad = 2.*self.get_min_radius()
-                if min_rad > 1.5*cell_size:
-                    if MPI.COMM_WORLD.rank==0:
-                        print(f"Mesh cell size ({min_rad:.3E}) larger than requested ({cell_size:.3E}). Refining.")
-                    self.dm = self.dm.refine()
-                    self._min_radius = None
-                else:
-                    break
-
-        for val in range(refinements):
-            if MPI.COMM_WORLD.rank==0:
-                print(f"Mesh refinement {val+1} of {refinements}.")
-            self.dm = self.dm.refine()
-            self._min_radius = None
-
-        if MPI.COMM_WORLD.rank==0:
-            print(f"Generated mesh minimum cell size: {2.*self.get_min_radius():.3E}. Requested size: {cell_size:.3E}.")
-
-        self.dm.view()
-        super().__init__(simplex=simplex, degree=degree)
-
-class MeshFromMeshIO(MeshFromCellList):
-    @timing.routine_timer_decorator
-    def __init__(self,
-                 dim         :int,
-                 meshio      :"MeshIO",
-                 cell_size   :Optional[float] =None,
-                 refinements :Optional[int]   = 0,
-                 simplex      :Optional[bool] = True,
-                 degree       :Optional[int]                      =1
-
-                 ):
-        """
-        This is a generic mesh class for which users will provide 
-        the specifying mesh data as a `MeshIO` object.
-
-        Only the root process needs to provide the MeshIO object. It
-        will then be distributed to other processes in the communication group.
-
-        Parameters
-        ----------
-        dim :
-            The mesh dimensionality.
-        meshio :
-            The MeshIO object specifying the mesh.
-        cell_size :
-            The target cell size for the final mesh. Mesh refinements will occur to achieve this target 
-            resolution. If this is specified, `refinements` should not be specified. 
-        refinements :
-            The number of mesh refinements that should be performed. If this is specified, `cell_size` 
-            should not be specified. 
-        simplex:
-            If `True`, simplex elements are assumed (default is True)
-        """
-
-        if dim not in (2,3):
-            raise ValueError(f"`dim` must be 2 or 3. You have passed in dim={dim}.")
-
-        # if remove_lower_dimensional_cells is called on the mesh, then the cell list 
-        # for our regular meshes should be of length 1 (all hexes, all tets, all quads and so on)
-
-        cells = coords = None
-        if MPI.COMM_WORLD.rank==0:
-            cells  = meshio.cells[0][1]
-            coords = meshio.points[:,0:dim]
-  
-        super().__init__(dim, cells, coords, cell_size, refinements, simplex=simplex, degree=degree)
-
-    def _get_local_cell_size(self,
-                             dim        : int,
-                             domain_vol : float,
-                             cell_size  : float) -> int:
-        """
-        This method attempts to determine an appropriate resolution for
-        the generated *local* gmsh object.
-
-        This will consequently be refined in parallel to achieve the user's 
-        requested cell_size.
-
-        Parameters
-        ----------
-        dim :
-            Mesh dimensionality.
-        domain_vol : 
-            The expected domain volume (or area) for the generated
-            mesh.
-        cell_size :
-            Typical cell characteristic length.
-
-        Returns
-        -------
-        The suggested local cell size.
-
-        """
-        def cell_count(cell_size):
-            # approx size of tri/tet
-            cell_area  = 0.5 if (dim==2) else 1/(6.*math.sqrt(2.))
-            cell_area *= cell_size**dim
-            return int(domain_vol/cell_area)
-        # Set max local at some nominal number.
-        # This may well need to be different in 2 or 3-d.
-        max_local_cells = 48**3  
-        csize_local = cell_size
-        #Keep doubling cell size until we can generate reasonably sized local mesh.
-        while cell_count(csize_local)>max_local_cells:
-            csize_local *= 1.1
-        return csize_local 
-
-
-# pygmesh generator for Hex (/ Quad)-based structured, box mesh
-
-# Note boundary labels are needed (cf PETSc box mesh above)
-
-class Hex_Box(MeshFromMeshIO):
-    @timing.routine_timer_decorator
-    def __init__(self,
-                dim          :Optional[  int] = 2,
-                elementRes   :Tuple[int,  int,  int]    = (16, 16, 0), 
-                minCoords    :Optional[Tuple[float,float,float]] =None,
-                maxCoords    :Optional[Tuple[float,float,float]] =None,
-                cell_size    :Optional[float] =0.05,
-                degree       :Optional[int]                      =1
-
-                ):
-        """
-        This class generates a Cartesian box of regular hexahedral (3D) or quadrilateral (2D) 
-        elements. 
-
-        Parameters
-        ----------
-        dim :
-            The mesh dimensionality.
-        elementRes:
-            Tuple specifying number of elements in each axis direction.
-        minCoord:
-            Optional. Tuple specifying minimum mesh location.
-        maxCoord:
-            Optional. Tuple specifying maximum mesh location.
-        cell_size :
-            The target cell size for the final mesh. Mesh refinements will occur to achieve this target 
-            resolution. If this is specified, `refinements` should not be specified. 
-        """
-
-        if minCoords==None: 
-            minCoords=len(elementRes)*(0.,)
-
-        if maxCoords==None: 
-            maxCoords=len(elementRes)*(1.,)
-
-        self.pygmesh = None
-        # Only root proc generates pygmesh, then it's distributed.
-
-        if MPI.COMM_WORLD.rank==0:
-            mesh = Hex_Box.build_pygmsh( dim, elementRes, minCoords, maxCoords )
-
-        super().__init__(dim, mesh, cell_size, simplex=False, degree=degree)
-
-        self.pygmesh = mesh
-        self.elementRes = elementRes
-        self.minCoords = minCoords
-        self.maxCoords = maxCoords
-
-        import vtk
-
-        if dim == 2:
-            self._elementType = vtk.VTK_QUAD
-        else:
-            self._elementType = vtk.VTK_HEXAHEDRON
-
-        return
-
-    def build_pygmsh(
-                dim          :Optional[  int] = 2,
-                elementRes   :Optional[Tuple[int,  int,  int]]    = (16, 16, 0), 
-                minCoords    :Optional[Tuple[float,float,float]] =None,
-                maxCoords    :Optional[Tuple[float,float,float]] =None 
-            ):
-
-        x_sep=(maxCoords[0] - minCoords[0])/elementRes[0]
-
-        import pygmsh
-        with pygmsh.geo.Geometry() as geom:
-            points = [geom.add_point([x, minCoords[1], minCoords[2]], x_sep) for x in [minCoords[0], maxCoords[0]]]
-            line = geom.add_line(*points)
-
-            _, rectangle, _ = geom.extrude(
-                line, translation_axis=[0.0, maxCoords[1]-minCoords[1], 0.0], num_layers=elementRes[1], recombine=True
-            )
-
-            # It would make sense to validate that elementRes[2] > 0 if dim==3
-
-            if dim == 3:
-                geom.extrude(
-                    rectangle,
-                    translation_axis=[0.0, 0.0, maxCoords[2]-minCoords[2]],
-                    num_layers=elementRes[2],
-                    recombine=True,
-                )
-                
-            quad_hex_box = geom.generate_mesh()
-            quad_hex_box.remove_lower_dimensional_cells()
-
-        return quad_hex_box
-
-
-
-# pygmesh generator for Tet/Tri-based structured, box mesh
-# Note boundary labels are needed (cf PETSc box mesh above)
-
-class Simplex_Box(MeshFromMeshIO):
-    @timing.routine_timer_decorator
-    def __init__(self,
-                dim          :Optional[  int] = 2,
-                elementRes   :Tuple[int,  int,  int]    = (16, 16, 0), 
-                minCoords    :Optional[Tuple[float,float,float]] =None,
-                maxCoords    :Optional[Tuple[float,float,float]] =None,
-                cell_size    :Optional[float] =0.05,
-                degree       :Optional[int]  =1
-                ):
-        """
-        This class generates a box with gmsh
-
-        Parameters
-        ----------
-        dim :
-            The mesh dimensionality.
-        elementRes:
-            Tuple specifying number of elements in each axis direction.
-        minCoord:
-            Optional. Tuple specifying minimum mesh location.
-        maxCoord:
-            Optional. Tuple specifying maximum mesh location.
-        cell_size :
-            The target cell size for the final mesh. Mesh refinements will occur to achieve this target 
-            resolution.   
-        """
-
-        if minCoords==None: 
-            minCoords=len(elementRes)*(0.,)
-
-        if maxCoords==None: 
-            maxCoords=len(elementRes)*(1.,)
-
-        self.pygmesh = None
-
-        # Only root proc generates pygmesh, then it's distributed.
-        if MPI.COMM_WORLD.rank==0:
-            mesh = Simplex_Box.build_pygmsh(dim, elementRes, minCoords, maxCoords)
-    
-        super().__init__(dim, mesh, cell_size, degree=degree, simplex=True)
-
-        self.elementRes = elementRes
-        self.minCoords = minCoords
-        self.maxCoords = maxCoords
-        self.pygmesh = mesh
-
-        import vtk
-
-        if dim == 2:
-            self._elementType = vtk.VTK_TRIANGLE
-        else:
-            self._elementType = vtk.VTK_TETRA
-
-        return
-
-
-    def build_pygmsh(
-                dim          :Optional[  int] = 2,
-                elementRes   :Optional[Tuple[int,  int,  int]]    = (16, 16, 0), 
-                minCoords    :Optional[Tuple[float,float,float]] =None,
-                maxCoords    :Optional[Tuple[float,float,float]] =None,
-                cell_size    :Optional[float] =1.0):
- 
-        xx = maxCoords[0]-minCoords[0]
-        yy = maxCoords[1]-minCoords[1]
-        zz = maxCoords[2]-minCoords[2]
-
-        import pygmsh
-        with pygmsh.occ.Geometry() as geom:
-            p = geom.add_point(minCoords, 1)
-            _, l, _ = geom.extrude(p, [xx, 0, 0], num_layers=elementRes[0])
-            _, s, _ = geom.extrude(l, [0, yy, 0], num_layers=elementRes[1])
-            if elementRes[2] > 0:
-                geom.extrude(s, [0, 0, zz], num_layers=elementRes[2])
-                
-            structured_tri_rect = geom.generate_mesh()   
-            structured_tri_rect.remove_lower_dimensional_cells()
-
-        return structured_tri_rect
-
-
-# pygmesh generator for Tet/Tri-based structured, box mesh
-# Note boundary labels are needed (cf PETSc box mesh above)
-
-class Unstructured_Simplex_Box(MeshFromMeshIO):
-    @timing.routine_timer_decorator
-    def __init__(self,
-                dim          :Optional[  int] = 2,
-                minCoords    :Optional[Tuple[float,float,float]] =None,
-                maxCoords    :Optional[Tuple[float,float,float]] =None,
-                coarse_cell_size: Optional[float]=0.1, 
-                global_cell_size:Optional[float]=0.05,
-                degree       :Optional[int]        =1
-
-                ):
-        """
-        This class generates a box
-
-        Parameters
-        ----------
-        dim :
-            The mesh dimensionality.
-        minCoord:
-            Optional. Tuple specifying minimum mesh location. 
-        maxCoord:
-            Optional. Tuple specifying maximum mesh location.
-        coarse_cell_size :
-            The target cell size for the unstructured template mesh that will later be refined for 
-            solving the unknowns. 
-        global_cell_size :
-            The target cell size for the final mesh. Mesh refinements will occur to achieve this target 
-            resolution. 
-        """
-
-        if minCoords==None: 
-            minCoords=(0.0,0.0,0.0)
-
-        if len(minCoords) == 2:
-            minCoords = (minCoords[0], minCoords[1], 0.0)
-
-        if maxCoords==None: 
-            maxCoords=(1.0,1.0,1.0) 
-
-        if len(maxCoords) == 2:
-            maxCoords = (maxCoords[0], maxCoords[1], 0.0)
-
-
-        self.pygmesh = None
-        # Only root proc generates pygmesh, then it's distributed.
-
-
-        if MPI.COMM_WORLD.rank==0:
-            unstructured_simplex_box = Unstructured_Simplex_Box.build_pygmsh(dim, 
-                            minCoords, maxCoords, 
-                            coarse_cell_size,
-                            global_cell_size)
-
-        super().__init__(dim, unstructured_simplex_box, global_cell_size, simplex=True, degree=degree)
-
-        self.pygmesh = unstructured_simplex_box
-        self.meshio = unstructured_simplex_box
-        self.elementRes = None
-        self.minCoords = minCoords
-        self.maxCoords = maxCoords
-
-        import vtk
-
-        if dim == 2:
-            self._elementType = vtk.VTK_TRIANGLE
-        else:
-            self._elementType = vtk.VTK_TETRA
-
-        return
-
-    def build_pygmsh(
-                     dim, 
-                     minCoords, maxCoords, 
-                     coarse_cell_size,  
-                     global_cell_size ):
-
-
-        xx = maxCoords[0]-minCoords[0]
-        yy = maxCoords[1]-minCoords[1]
-        zz = maxCoords[2]-minCoords[2]
-
-        import pygmsh
-        with pygmsh.occ.Geometry() as geom:
-            if dim == 2:
-                # args: corner point (3-tuple), width, height, corner-roundness ... 
-                box = geom.add_rectangle(minCoords,xx,yy,0.0, mesh_size=coarse_cell_size)
-            else:
-                # args: corner point (3-tuple), size (3-tuple) ... 
-                box = geom.add_box(minCoords,(xx,yy,zz), mesh_size=coarse_cell_size)
-
-            unstructured_simplex_box = geom.generate_mesh()  
-            unstructured_simplex_box.remove_lower_dimensional_cells()
-
-        return unstructured_simplex_box
-
-class SphericalShell(MeshFromGmshFile):
-
-
-    @timing.routine_timer_decorator
-    def __init__(self,
-                 dim              :Optional[  int] =2,
-                 radius_outer     :Optional[float] =1.0,
-                 radius_inner     :Optional[float] =0.5,
-                 cell_size        :Optional[float] =0.05,
-                 cell_size_upper  :Optional[float] =None,
-                 cell_size_lower  :Optional[float] =None,
-                 degree           :Optional[int]   =2,
-                 verbose          :Optional[bool]  =False
-        ):
-
-        """
-        This class generates a spherical shell, or a full sphere
-        where the inner radius is zero.
-
-        Parameters
-        ----------
-        dim :
-            The mesh dimensionality.
-        radius_outer :
-            The outer radius for the spherical shell.
-        radius_inner :
-            The inner radius for the spherical shell. If this is set to 
-            zero, a full sphere is generated.
-        cell_size :
-            The target cell size for the final mesh. Mesh refinements will occur to achieve this target 
-            resolution.
-        """
-
-        if radius_inner>=radius_outer:
-            raise ValueError("`radius_inner` must be smaller than `radius_outer`.")
-        self.pygmesh = None
-        # Only root proc generates pygmesh, then it's distributed.
-        if MPI.COMM_WORLD.rank==0:
-
-            csize_local = cell_size
-
-            if cell_size_upper is None:
-                cell_size_upper = cell_size
-
-            if cell_size_lower is None:
-                cell_size_lower = cell_size
-
-            import pygmsh
-            # Generate local mesh.
-            with pygmsh.geo.Geometry() as geom:
-                geom.characteristic_length_max = csize_local
-
-                if dim==2:
-                    if radius_inner > 0.0:
-                        inner  = geom.add_circle((0.0,0.0,0.0),radius_inner, make_surface=False, mesh_size=cell_size_lower)
-                        domain = geom.add_circle((0.0,0.0,0.0), radius_outer, mesh_size=cell_size_upper, holes=[inner])
-                        geom.add_physical(inner.curve_loop.curves,  label="Lower")
-                        geom.add_physical(domain.curve_loop.curves, label="Upper")
-                        geom.add_physical(domain.plane_surface, label="Elements")
-                    else:
-                        centre = geom.add_point((0.0,0.0,0.0), mesh_size=cell_size_lower)
-                        domain = geom.add_circle((0.0,0.0,0.0), radius_outer, mesh_size=cell_size_upper)
-                        geom.in_surface(centre, domain.plane_surface)
-                        geom.add_physical(centre, label="Centre")
-                        geom.add_physical(domain.curve_loop.curves, label="Upper")
-                        geom.add_physical(domain.plane_surface, label="Elements")
-
-                else:
-                    if radius_inner > 0.0:
-                        inner  = geom.add_ball((0.0,0.0,0.0),radius_inner, with_volume=False, mesh_size=cell_size_lower)
-                        domain = geom.add_ball((0.0,0.0,0.0), radius_outer, mesh_size=cell_size_upper, holes=[inner.surface_loop])
-                        geom.add_physical(inner.surface_loop.surfaces,  label="Lower")
-                        geom.add_physical(domain.surface_loop.surfaces, label="Upper")
-                        geom.add_physical(domain.volume, label="Elements")
-
-                    else:
-                        centre = geom.add_point((0.0,0.0,0.0), mesh_size=cell_size_lower)
-                        domain = geom.add_ball((0.0,0.0,0.0), radius_outer, mesh_size=cell_size_upper)  
-                        geom.in_volume(centre, domain.volume)
-                        geom.add_physical(centre,  label="Centre")
-                        geom.add_physical(domain.surface_loop.surfaces, label="Upper")
-                        geom.add_physical(domain.volume, label="Elements")                   
-     
-
-                groups = [] # no groups !
-
-                geom.generate_mesh(verbose=verbose)
-
-                import tempfile
-                import meshio
-
-                with tempfile.NamedTemporaryFile(suffix=".msh") as tfile:
-                    geom.save_geometry(tfile.name)
-                    geom.save_geometry("ignore_ball_mesh_geom.msh")
-                    # Can save vtk file here if required ... or not
-                    geom.save_geometry("ignore_ball_mesh_geom.vtk")
-                    self.meshio = meshio.read(tfile.name)
-                    self.meshio.remove_lower_dimensional_cells()
-
-                # The following is an example of setting a callback for variable resolution.
-                # geom.set_mesh_size_callback(
-                #     lambda dim, tag, x, y, z: 0.15*abs(1.-sqrt(x ** 2 + y ** 2 + z ** 2)) + 0.15
-                # )
-        super().__init__(dim, filename="ignore_ball_mesh_geom.msh", label_groups=groups, 
-                              cell_size=cell_size, simplex=True, degree=degree)
-
-
-        import vtk
-
-        if dim == 2:
-            self._elementType = vtk.VTK_TRIANGLE
-        else:
-            self._elementType = vtk.VTK_TETRA
-
-        return
-
-    
-
-# The following does not work correctly as the transfinite volume is not correctly 
-# meshed ... / cannot be generated consistently with these surface descriptions. 
-
-
-class StructuredCubeSphericalCap(MeshFromMeshIO):
-
-    @timing.routine_timer_decorator
-    def __init__(self,
-                elementRes     :Optional[Tuple[int,  int,  int]]  = (16, 16, 8), 
-                angles         :Optional[Tuple[float, float]] = (0.7853981633974483, 0.7853981633974483), # pi/4
-                radius_outer   :Optional[float] =1.0,
-                radius_inner   :Optional[float] =0.5,
-                simplex        :Optional[bool] = False, 
-                degree         :Optional[int]  =2,
-                cell_size      :Optional[float] =1.0
-                ):
-
-        """
-        This class generates a structured spherical cap based on a deformed cube
-
-        Parameters
-        ----------
-        elementRes: 
-            Elements in the (NS, EW, R) direction 
-        angles:
-            Angle subtended at the equator, central meridian for this cube-spherical-cap. 
-            Should be less than pi/2 for respectable element distortion.
-        radius_outer :
-            The outer radius for the spherical shell.
-        radius_inner :
-            The inner radius for the spherical shell. If this is set to 
-            zero, a full sphere is generated.
-        cell_size :
-            The target cell size for the final mesh. Mesh refinements will occur to achieve this target 
-            resolution.
-        """
-
-        if radius_inner>=radius_outer:
-            raise ValueError("`radius_inner` must be smaller than `radius_outer`.")
-            
-        import pygmsh
-
-        self.pygmesh = None
-
-        # Only root proc generates pygmesh, then it's distributed.
-
-        if MPI.COMM_WORLD.rank==0:  
-            hex_box = StructuredCubeSphericalCap.build_pygmsh(elementRes, angles, radius_outer, radius_inner, simplex)
-
-        super().__init__(3, hex_box, cell_size, simplex=simplex, degree=degree)
-
-        self.meshio = hex_box
-
-        import vtk
-
-        if simplex:
-            self._elementType = vtk.VTK_TETRA
-        else:
-            self._elementType = vtk.VTK_HEXAHEDRON
-
-        self.elementRes = elementRes
-
-        # Is the most useful definition ?
-        self.minCoords = (-angles[0]/2.0, -angles[1]/2.0, radius_inner)
-        self.maxCoords = ( angles[0]/2.0,  angles[1]/2.0, radius_outer)
-
-        return
-
-    def build_pygmsh(
-                elementRes, 
-                angles,
-                radius_outer,
-                radius_inner,
-                simplex, 
-                ):
-
-            import pygmsh 
-
-            minCoords = (-1.0,-1.0,radius_inner)
-            maxCoords = ( 1.0, 1.0,radius_outer)
-
-            xx = maxCoords[0]-minCoords[0]
-            yy = maxCoords[1]-minCoords[1]
-            zz = maxCoords[2]-minCoords[2]
-
-            x_sep=(maxCoords[0] - minCoords[0])/elementRes[0]
-
-            theta = angles[0]
-            phi = angles[1]
-
-            with pygmsh.geo.Geometry() as geom:
-                points = [geom.add_point([x, minCoords[1], minCoords[2]], x_sep) for x in [minCoords[0], maxCoords[0]]]
-                line = geom.add_line(*points)
-
-                _, rectangle, _ = geom.extrude(line, translation_axis=[0.0, maxCoords[1]-minCoords[1], 0.0], 
-                                               num_layers=elementRes[1], recombine=(not simplex))
-
-                geom.extrude(
-                        rectangle,
-                        translation_axis=[0.0, 0.0, maxCoords[2]-minCoords[2]],
-                        num_layers=elementRes[2],
-                        recombine=(not simplex),
-                    )
-                    
-                hex_box = geom.generate_mesh()
-                hex_box.remove_lower_dimensional_cells()
-
-                # Now adjust the point locations
-                # first make a pyramid that subtends the correct angle at each level
-                
-                hex_box.points[:,0] *= hex_box.points[:,2] * np.tan(theta/2) 
-                hex_box.points[:,1] *= hex_box.points[:,2] * np.tan(phi/2) 
-        
-                # second, adjust the distance so each layer forms a spherical cap 
-                
-                targetR = hex_box.points[:,2]
-                actualR = np.sqrt(hex_box.points[:,0]**2 + hex_box.points[:,1]**2 + hex_box.points[:,2]**2)
-
-                hex_box.points[:,0] *= (targetR / actualR)
-                hex_box.points[:,1] *= (targetR / actualR)
-                hex_box.points[:,2] *= (targetR / actualR)
-                            
-                # finalise geom context
-
-            return hex_box
-## 
-
-
-class StructuredCubeSphereBallMesh(MeshFromGmshFile):
-    @timing.routine_timer_decorator
-    def __init__(self,
-                dim            :Optional[int] = 2,
-                elementRes     :Tuple[int,  int]  = 8,
-                radius_outer   :Optional[float] = 1.0,
-                cell_size      :Optional[float] = 1e30,
-                simplex        :Optional[bool] = False, 
-                degree         :Optional[int]  = 2
-                ):
-
-        """
-        This class generates a structured solid spherical ball based on the cubed sphere
-
-        Parameters
-        ----------
-        dim:
-        elementRes: 
-            Elements in the R direction 
-        radius_outer :
-            The outer radius for the spherical shell.
-        simplex: 
-            Tets (True) or Hexes (False)
-        cell_size :
-            The target cell size for the final mesh. Mesh refinements will occur to achieve this target 
-            resolution.
-        """
-        
-        import pygmsh
-        self.meshio = None
-
-        # Really this should be "Labels for the mesh not boundaries"
-
-        class Boundary(Enum):
-            ALL_BOUNDARIES = 0
-            CENTRE = 1
-            LOWER  = 1
-            TOP    = 2
-            UPPER  = 2
-
-        ## We should pass the boundary definitions to the mesh constructor to be sure
-        ## that we use consistent values for the labels
-
-        # Really this should be "Labels for the mesh not boundaries"
-
-        class Boundary(Enum):
-            ALL_BOUNDARIES = 1
-            CENTRE = 10
-            TOP    = 20
-            UPPER  = 20
-
-        ## We should pass the boundary definitions to the mesh constructor to be sure
-        ## that we use consistent values for the labels
-
-        # Only root proc generates pygmesh, then it's distributed.
-        if MPI.COMM_WORLD.rank==0:  
-            if dim == 2:
-                cs_hex_box, filename = StructuredCubeSphereBallMesh.build_pygmsh_2D(elementRes, radius_outer, simplex=simplex)
-            else: 
-                cs_hex_box, filename = StructuredCubeSphereBallMesh.build_pygmsh_3D(elementRes, radius_outer, simplex=simplex)
-        else:
-            cs_hex_box = None
-
-        super().__init__(dim, filename=filename, bound_markers=Boundary, 
-                              cell_size=cell_size, simplex=simplex, degree=degree)
-
-
-        self.meshio  = cs_hex_box
-
-        import vtk
-
-        if simplex:
-            if dim==2:
-                self._elementType = vtk.VTK_TRIANGLE
-            else:
-                self._elementType = vtk.VTK_TETRA
-        else:
-            if dim==2:
-                self._elementType = vtk.VTK_QUAD
-            else:
-                self._elementType = vtk.VTK_HEXAHEDRON        
-
-        self.elementRes = elementRes
-
-        # Is the most useful definition
-        self.minCoords = (0.0,)
-        self.maxCoords = (radius_outer,)
-
-        return
-
-    def build_pygmsh_2D(
-            elementRes     :Optional[int]  = 16, 
-            radius_outer   :Optional[float] =1.0,
-            simplex        :Optional[bool]  =False
-            ):
-
-        import meshio
-        import gmsh
-
-        gmsh.initialize()
-        gmsh.option.setNumber("Mesh.SaveAll", 1)
-        gmsh.model.add("squared")
-
-        lc = 0.0 * radius_outer / (elementRes+1)
-        ro = radius_outer
-        r2 = radius_outer / np.sqrt(2)
-        res = elementRes*2+1
-
-        gmsh.model.geo.addPoint(0.0,0.0,0.0, lc, 1)
-        
-        gmsh.model.geo.addPoint( r2, r2, 0.0, lc, 10)
-        gmsh.model.geo.addPoint(-r2, r2, 0.0, lc, 11)
-        gmsh.model.geo.addPoint(-r2,-r2, 0.0, lc, 12)
-        gmsh.model.geo.addPoint( r2,-r2, 0.0, lc, 13)
-
-        gmsh.model.geo.add_circle_arc(10, 1, 11, tag=100)
-        gmsh.model.geo.add_circle_arc(11, 1, 12, tag=101)      
-        gmsh.model.geo.add_circle_arc(12, 1, 13, tag=102)      
-        gmsh.model.geo.add_circle_arc(13, 1, 10, tag=103)      
-
-        gmsh.model.geo.addCurveLoop([100, 101, 102, 103], 10000, reorient=True)
-        gmsh.model.geo.add_surface_filling([10000], 10101)
-        
-        gmsh.model.geo.mesh.set_transfinite_curve(100, res, meshType="Progression")
-        gmsh.model.geo.mesh.set_transfinite_curve(101, res, meshType="Progression")
-        gmsh.model.geo.mesh.set_transfinite_curve(102, res, meshType="Progression")
-        gmsh.model.geo.mesh.set_transfinite_curve(103, res, meshType="Progression")
-
-        gmsh.model.geo.mesh.setTransfiniteSurface(10101)
-
-        if not simplex:
-            gmsh.model.geo.mesh.setRecombine(2, 10101)
-
-
-        gmsh.model.geo.synchronize()
-
-        centreMarker, upperMarker = 1, 2
-
-
-
-        #gmsh.model.add_physical_group(1, [100], outerMarker+1) # temp - to test the bc settings
-        #gmsh.model.add_physical_group(1, [101], outerMarker+2)
-        #gmsh.model.add_physical_group(1, [102], outerMarker+3)
-        #gmsh.model.add_physical_group(1, [103], outerMarker+4)
-        gmsh.model.add_physical_group(1, [100, 101, 102, 103], upperMarker)
-        
-        # Vertex groups (0d)
-        gmsh.model.add_physical_group(0, [1], centreMarker)
-
-        # Shove everything (else) in the garbage dump group because the 
-        # Option setting above does not seem to work on (my) version of gmsh
-
-        for d in range(0,3):
-            e = gmsh.model.getEntities(d)
-            gmsh.model.add_physical_group(d, [t for i,t in e], 9999)
-
-        gmsh.model.geo.remove_all_duplicates()
-        gmsh.model.mesh.generate(dim=2)
-        gmsh.model.mesh.removeDuplicateNodes()
-
-        
-        import tempfile
-        with tempfile.NamedTemporaryFile(suffix=".msh") as tfile:
-            gmsh.write(tfile.name)
-            gmsh.write("ignore_squared_disk.msh")
-            gmsh.write("ignore_squared_disk.vtk")
-            squared_disk_mesh = meshio.read(tfile.name)
-            squared_disk_mesh.remove_lower_dimensional_cells()
-
-        gmsh.finalize()
-
-        return squared_disk_mesh, "ignore_squared_disk.msh"
-        
-
-    def build_pygmsh_3D(
-                elementRes     :Optional[int]  = 16, 
-                radius_outer   :Optional[float] =1.0,
-                simplex        :Optional[bool]  =False
-                ):
-
-            import meshio
-            import gmsh
-
-            gmsh.initialize()
-            gmsh.model.add("cubed")
-            gmsh.option.setNumber("Mesh.SaveAll", 1)
-
-            lc = 0.001 * radius_outer / (elementRes+1)
-
-            r2 = radius_outer / np.sqrt(3)
-            r0 = 0.5 * radius_outer / np.sqrt(3)
-
-            res = elementRes+1
-
-            gmsh.model.geo.addPoint(0.001,0.001,0.001,0.1, 1)
-
-            # The 8 corners of the cubes
-
-            gmsh.model.geo.addPoint(-r2, -r2, -r2, lc, 100)
-            gmsh.model.geo.addPoint( r2, -r2, -r2, lc, 101)
-            gmsh.model.geo.addPoint( r2,  r2, -r2, lc, 102)
-            gmsh.model.geo.addPoint(-r2,  r2, -r2, lc, 103)
-            gmsh.model.geo.addPoint(-r2, -r2,  r2, lc, 104)
-            gmsh.model.geo.addPoint( r2, -r2,  r2, lc, 105)
-            gmsh.model.geo.addPoint( r2,  r2,  r2, lc, 106)
-            gmsh.model.geo.addPoint(-r2,  r2,  r2, lc, 107)
-
-            # The 12 edges of the cube2
-
-            gmsh.model.geo.add_circle_arc(100,1,101, 1000)
-            gmsh.model.geo.add_circle_arc(101,1,102, 1001)
-            gmsh.model.geo.add_circle_arc(102,1,103, 1002)
-            gmsh.model.geo.add_circle_arc(103,1,100, 1003)
-
-            gmsh.model.geo.add_circle_arc(101,1,105, 1004)
-            gmsh.model.geo.add_circle_arc(102,1,106, 1005)
-            gmsh.model.geo.add_circle_arc(103,1,107, 1006)
-            gmsh.model.geo.add_circle_arc(100,1,104, 1007)
-
-            gmsh.model.geo.add_circle_arc(104,1,105, 1008)
-            gmsh.model.geo.add_circle_arc(105,1,106, 1009)
-            gmsh.model.geo.add_circle_arc(106,1,107, 1010)
-            gmsh.model.geo.add_circle_arc(107,1,104, 1011)
-
-            ## These should all be transfinite lines
-
-            for i in range(1000, 1012):
-                gmsh.model.geo.mesh.set_transfinite_curve(i, res)
-
-            # The 6 faces of the cube2
-
-            gmsh.model.geo.addCurveLoop([1000, 1004, 1008, 1007], 10000, reorient=True)
-            gmsh.model.geo.addCurveLoop([1001, 1005, 1009, 1004], 10001, reorient=True)
-            gmsh.model.geo.addCurveLoop([1002, 1006, 1010, 1005], 10002, reorient=True)
-            gmsh.model.geo.addCurveLoop([1003, 1007, 1011, 1006], 10003, reorient=True)
-            gmsh.model.geo.addCurveLoop([1000, 1003, 1002, 1001], 10004, reorient=True)
-            gmsh.model.geo.addCurveLoop([1008, 1009, 1010, 1011], 10005, reorient=True)
-
-            gmsh.model.geo.add_surface_filling([10000], 10101, sphereCenterTag=1)
-            gmsh.model.geo.add_surface_filling([10001], 10102, sphereCenterTag=1)
-            gmsh.model.geo.add_surface_filling([10002], 10103, sphereCenterTag=1)
-            gmsh.model.geo.add_surface_filling([10003], 10104, sphereCenterTag=1)
-            gmsh.model.geo.add_surface_filling([10004], 10105, sphereCenterTag=1)
-            gmsh.model.geo.add_surface_filling([10005], 10106, sphereCenterTag=1)
-
-            gmsh.model.geo.synchronize()
-
-            for i in range(10101, 10107):
-                gmsh.model.geo.mesh.setTransfiniteSurface(i, "Left")
-                if not simplex:
-                    gmsh.model.geo.mesh.setRecombine(2, i)
-
-            gmsh.model.geo.synchronize()
-
-            # outer surface / inner_surface
-            gmsh.model.geo.add_surface_loop([10101, 10102, 10103, 10104, 10105, 10106], 10111)
-            gmsh.model.geo.add_volume([10111], 100001)
-
-            gmsh.model.geo.synchronize()
-
-            gmsh.model.mesh.set_transfinite_volume(100001)
-            if not simplex:
-                gmsh.model.geo.mesh.setRecombine(3, 100001)
-
-            centreMarker, outerMarker = 10, 20
-            gmsh.model.add_physical_group(0, [1], centreMarker)
-            gmsh.model.add_physical_group(2, [i for i in range(10101, 10107)], outerMarker)
-
-            # Shove everything in the garbage dump group because the 
-            # Option setting above does not seem to work on (my) version of gmsh
-
-            for d in range(0,4):
-                e = gmsh.model.getEntities(d)
-                gmsh.model.add_physical_group(d, [t for i,t in e], 9999)
-
-            gmsh.model.geo.remove_all_duplicates()
-            gmsh.model.mesh.generate(dim=3)
-            gmsh.model.mesh.removeDuplicateNodes()
-
-            import tempfile
-            with tempfile.NamedTemporaryFile(suffix=".msh") as tfile:
-                gmsh.write(tfile.name)
-                gmsh.write("ignore_cubedsphereball.msh")
-                gmsh.write("ignore_cubedsphereball.vtk")
-                cubed_sphere_ball_mesh = meshio.read(tfile.name)
-                cubed_sphere_ball_mesh.remove_lower_dimensional_cells()
-                
-            gmsh.finalize()
-
-            return cubed_sphere_ball_mesh
-
-
-# Replace this one with Romain's CS code
-
-
-class StructuredCubeSphereShellMesh(MeshFromMeshIO):
-
-    @timing.routine_timer_decorator
-    def __init__(self,
-                elementRes     :Tuple[int,  int]  = (16, 8), 
-                radius_outer   :Optional[float] = 1.0,
-                radius_inner   :Optional[float] = 0.5,
-                cell_size      :Optional[float] = 1e30,
-                simplex        :Optional[bool] = False, 
-                degree       :Optional[int]    =2
-                ):
-
-        """
-        This class generates a structured spherical shell based on the cubed sphere 
-
-        Parameters
-        ----------
-        elementRes: 
-            Elements in the (NS & EW , R) direction 
-        radius_outer :
-            The outer radius for the spherical shell.
-        radius_inner :
-            The inner radius for the spherical shell. If this is set to 
-            zero, a full sphere is generated.
-        simplex: 
-            Tets (True) or Hexes (False)
-        cell_size :
-            The target cell size for the final mesh. Mesh refinements will occur to achieve this target 
-            resolution.
-        """
-
-        if radius_inner>=radius_outer:
-            raise ValueError("`radius_inner` must be smaller than `radius_outer`.")
-            
-        import pygmsh
-
-        self.meshio = None
-
-        # Only root proc generates pygmesh, then it's distributed.
-        if MPI.COMM_WORLD.rank==0:  
-
-            cs_hex_box = StructuredCubeSphereShellMesh.build_pygmsh(elementRes, radius_outer, radius_inner, simplex=simplex)
-
-        super().__init__(3, cs_hex_box, cell_size, simplex=simplex, degree=degree)
-
-        self.meshio  = cs_hex_box
-
-        import vtk
-
-        if simplex:
-            self._elementType = vtk.VTK_TETRA
-        else:
-            self._elementType = vtk.VTK_HEXAHEDRON        
-
-        self.elementRes = elementRes
-
-        # Is the most useful definition
-        self.minCoords = (radius_inner,)
-        self.maxCoords = (radius_outer,)
-
-        return
-
-    def build_pygmsh(
-                elementRes     :Tuple[int,  int]  = (16, 8), 
-                radius_outer   :Optional[float] =1.0,
-                radius_inner   :Optional[float] =0.5,
-                simplex        :Optional[bool]  =False
-                ):
-
-
-            import pygmsh 
-            import meshio
-
-            l = 0.0
-
-            inner_radius = radius_inner
-            outer_radius = radius_outer
-            nodes = elementRes[0]+1  # resolution of the cube laterally
-            layers= elementRes[1]
-
-            with pygmsh.geo.Geometry() as geom:
-                cpoint = geom.add_point([0.0,0.0,0.0], l)
-                
-                genpt = [0,0,0,0,0,0,0,0]
-
-                # 8 corners of the cube 
-                
-                r2 = 1.0 / np.sqrt(3.0) # Generate a unit sphere
-                
-                genpt[0] = geom.add_point([ -r2, -r2, -r2],  l)
-                genpt[1] = geom.add_point([  r2, -r2, -r2],  l)
-                genpt[2] = geom.add_point([  r2,  r2, -r2],  l)
-                genpt[3] = geom.add_point([ -r2,  r2, -r2],  l)
-                genpt[4] = geom.add_point([ -r2, -r2,  r2],  l)
-                genpt[5] = geom.add_point([  r2, -r2,  r2],  l)
-                genpt[6] = geom.add_point([  r2,  r2,  r2],  l)
-                genpt[7] = geom.add_point([ -r2,  r2,  r2],  l)
-
-              
-                # 12 edges of the cube
-                
-                b_circ00 = geom.add_circle_arc(genpt[0], cpoint, genpt[1])
-                b_circ01 = geom.add_circle_arc(genpt[1], cpoint, genpt[2])
-                b_circ02 = geom.add_circle_arc(genpt[2], cpoint, genpt[3])
-                b_circ03 = geom.add_circle_arc(genpt[0], cpoint, genpt[3])
-
-                b_circ04 = geom.add_circle_arc(genpt[1], cpoint, genpt[5])
-                b_circ05 = geom.add_circle_arc(genpt[2], cpoint, genpt[6])
-                b_circ06 = geom.add_circle_arc(genpt[3], cpoint, genpt[7])
-                b_circ07 = geom.add_circle_arc(genpt[0], cpoint, genpt[4])
-
-                b_circ08 = geom.add_circle_arc(genpt[4], cpoint, genpt[5])
-                b_circ09 = geom.add_circle_arc(genpt[5], cpoint, genpt[6])
-                b_circ10 = geom.add_circle_arc(genpt[6], cpoint, genpt[7])
-                b_circ11 = geom.add_circle_arc(genpt[4], cpoint, genpt[7])
-
-                for arc in [b_circ00, b_circ01, b_circ02, b_circ03,
-                            b_circ04, b_circ05, b_circ06, b_circ07,
-                            b_circ08, b_circ09, b_circ10, b_circ11 ]:
-                    
-                        geom.set_transfinite_curve(arc, num_nodes=nodes, 
-                                                mesh_type="Progression", coeff=1.0)
-
-                # 6 Cube faces
-
-
-
-                
-                face00_loop = geom.add_curve_loop([b_circ00, b_circ04, -b_circ08, -b_circ07])
-                face00 = geom.add_surface(face00_loop) 
-                geom.set_transfinite_surface(face00, arrangement="Left",
-                                            corner_pts = [genpt[0], genpt[1], genpt[5], genpt[4]])   
-
-
-                face01_loop = geom.add_curve_loop([-b_circ01, b_circ05, b_circ09, -b_circ04])
-                face01 = geom.add_surface(face01_loop) 
-                geom.set_transfinite_surface(face01, arrangement="Left",
-                                            corner_pts = [genpt[1], genpt[2], genpt[6], genpt[5]])   
-
-
-                face02_loop = geom.add_curve_loop([b_circ02, b_circ06, -b_circ10, -b_circ05])
-                face02 = geom.add_surface(face02_loop) 
-                geom.set_transfinite_surface(face02, arrangement="Left",
-                                            corner_pts = [genpt[2], genpt[3], genpt[7], genpt[6]])   
-
-
-                face03_loop = geom.add_curve_loop([-b_circ03, b_circ07, b_circ11, -b_circ06])
-                face03 = geom.add_surface(face03_loop) 
-                geom.set_transfinite_surface(face03, arrangement="Left",
-                                            corner_pts = [genpt[3], genpt[0], genpt[4], genpt[7]])   
-
-
-                face04_loop = geom.add_curve_loop([-b_circ00, b_circ03, -b_circ02, -b_circ01])
-                face04 = geom.add_surface(face04_loop) 
-                geom.set_transfinite_surface(face04, arrangement="Left",
-                                            corner_pts = [genpt[1], genpt[0], genpt[3], genpt[2]])   
-
-
-                face05_loop = geom.add_curve_loop([b_circ08, b_circ09,  b_circ10, b_circ11])
-                face05 = geom.add_surface(face05_loop) 
-                geom.set_transfinite_surface(face05, arrangement="Left",
-                                            corner_pts = [genpt[4], genpt[5], genpt[6], genpt[7]])   
-
-
-                geom.set_recombined_surfaces([face00, face01, face02, face03, face04, face05])
-                shell = geom.add_surface_loop([face00, face01, face02, face03, face04, face05])
-                    
-                two_D_cubed_sphere = geom.generate_mesh(dim=2, verbose=False)
-                two_D_cubed_sphere.remove_orphaned_nodes()
-                two_D_cubed_sphere.remove_lower_dimensional_cells()
-
-            ## Now stack the 2D objects to make a 3d shell 
-                
-            cells = two_D_cubed_sphere.cells[0].data - 1
-            cells_per_layer = cells.shape[0]
-            mesh_points = two_D_cubed_sphere.points[1:,:]
-            points_per_layer = mesh_points.shape[0]
-
-            cells_layer = np.empty((cells_per_layer, 8), dtype=int)
-            cells_layer[:, 0:4] = cells[:,:]
-            cells_layer[:, 4:8] = cells[:,:] + points_per_layer
-
-            # stack this layer multiple times
-
-            cells_3D = np.empty((layers, cells_per_layer, 8), dtype=int) 
-
-            for i in range(0,layers):
-                cells_3D[i,:,:] = cells_layer[:,:] + i * points_per_layer
-
-            mesh_cells_3D = cells_3D.reshape(-1,8)
-
-            ## Point locations
-
-            radii = np.linspace(inner_radius, outer_radius, layers+1)
-
-            mesh_points_3D = np.empty(((layers+1)*points_per_layer, 3))
-
-            for i in range(0, layers+1):
-                mesh_points_3D[i*points_per_layer:(i+1)*points_per_layer] = mesh_points * radii[i]
-                
-            cubed_sphere_pygmsh = meshio.Mesh(mesh_points_3D, [("hexahedron", mesh_cells_3D)])
-
-            # tetrahedral version (subdivide all hexes into 6 tets)
-
-            if simplex:
-                cells = cubed_sphere_pygmsh.cells[0][1]
- 
-                t1 = cells[:,[3,0,1,5]]
-                t2 = cells[:,[3,2,1,5]]
-                t3 = cells[:,[3,2,6,5]]
-                t4 = cells[:,[3,7,6,5]]
-                t5 = cells[:,[3,7,4,5]]
-                t6 = cells[:,[3,0,4,5]]
-
-                tcells = np.vstack([t1,t2,t3,t4,t5,t6])
-
-                tet_cubed_sphere_pygmsh = meshio.Mesh(mesh_points_3D, [("tetra", tcells)])
-                tet_cubed_sphere_pygmsh.remove_lower_dimensional_cells()
-
-                return tet_cubed_sphere_pygmsh
-
-            else:
-                return cubed_sphere_pygmsh    
-
->>>>>>> 09496751
-
 class MeshVariable(_api_tools.Stateful):
     @timing.routine_timer_decorator
     def __init__(self, name                             : str, 
@@ -2389,12 +935,7 @@
             raise RuntimeError("It doesn't appear that any data has been set.")
 
         if self.num_components == 1:
-<<<<<<< HEAD
             vecsize = self._gvec.getSize()
-=======
-
-          vecsize = self._lvec.getSize()
->>>>>>> 09496751
             return self._gvec.sum() / vecsize
         else:
             vecsize = self._gvec.getSize() / self.num_components
